from tools.codegen.api.types import *
import tools.codegen.api.cpp as cpp
import tools.codegen.local as local
from tools.codegen.gen import pythonify_default
from tools.codegen.model import *

from dataclasses import dataclass
from typing import Optional, Union, Sequence, Set, List, Tuple

# ~~~~~~~~~~~~~~~~~~~~~~~~~~~~~~~~~~~~~~~~~~~~~~~~~~~~~~~~~~~~~~~~~~~ #
#
#                           Data Models
#
# ~~~~~~~~~~~~~~~~~~~~~~~~~~~~~~~~~~~~~~~~~~~~~~~~~~~~~~~~~~~~~~~~~~~ #
#
# The Python binding codegen produces code that takes the input list of
# PyObjects, finds the matching ATen C++ function using PythonArgParser,
# converts the PyObjects into C++ types and calls the ATen C++ function:
#
# +--------+  parsing   +------------------------+  binding   +-----------------------+
# | PyObjs | ---------> | PythonArgParser Output | ---------> | Cpp Function Dispatch |
# +--------+            +------------------------+            +-----------------------+
#
# The following examples demonstrate the data models the Python binding
# codegen needs to deal with and the tasks it needs to accomplish. It
# helps understand the purpose of the new data types we introduced below.
#
#  - Function Schema (source of truth)
#
#      aten::empty.names(int[] size, *, Dimname[]? names,
#                        ScalarType? dtype=None, Layout? layout=None,
#                        Device? device=None, bool? pin_memory=None,
#                        MemoryFormat? memory_format=None) -> Tensor
#
#  - Python Signature
#
#    It's used to generate input schema string for PythonArgParser.
#    Note: TensorOptions fields are reordered and the additional
#    'requires_grad' field is added:
#
#      empty(IntArrayRef size, *, DimnameList? names,
#            MemoryFormat? memory_format=None, ScalarType dtype=None,
#            Layout layout=torch.strided, Device device=None,
#            bool pin_memory=False, bool requires_grad=False)
#
#  - C++ Signature
#
#    It's used to generate C++ lambda formals & dispatch call.
#    Note: the scattered TensorOptions fields are packed into 'options'.
#
#      auto dispatch_empty =
#          [](IntArrayRef size, c10::optional<DimnameList> names,
#             const TensorOptions & options,
#             c10::optional<MemoryFormat> memory_format) -> Tensor {
#          pybind11::gil_scoped_release no_gil;
#          return torch::empty(size, names, options, memory_format);
#      };
#
#  - Binding between Python Arguments and C++ Arguments
#
#    Given a set of Python Arguments in scope, we need produce the
#    binding expressions that translate the Python API into C++ API:
#
#            Python Args               Cpp Args       Binding Exprs
#     -----------------------------------------------------------------
#         0: size                      size           '_r.intlist(0)'
#         1: names                     names          'names' [special init]
#         2: memory_format -------+
#         3: dtype         -----+-|--> options        'options' [special packing]
#         4: layout            /  |
#         5: device           /   +--> memory_format  '_r.memoryformatOptional(2)'
#         6: pin_memory      /
#         7: requires_grad -+
#
#    So the full dispatch expression would look like:
#
#      dispatch_empty(_r.intlist(0), names, options,
#                     _r.memoryformatOptional(2))
#
#    Where does 'names' come from? It involves special local init:
#
#      auto __names = _r.toDimnameListOptional(1);
#      c10::optional<DimnameList> names =
#          __names ? c10::make_optional(DimnameList(__names.value()))
#                  : c10::nullopt;
#
#    Where does 'options' come from? It involves special local init
#    for TensorOptions. Note that Python side has the additional
#    'requires_grad' field:
#
#      const auto options = TensorOptions()
#          .dtype(_r.scalartype(3))
#          .device(_r.device(5))
#          .layout(_r.layoutOptional(4))
#          .requires_grad(_r.toBool(7))
#          .pinned_memory(_r.toBool(6));
#
#    In some other cases one Python Argument can map to multiple C++
#    Arguments. For example:
#
#     aten::max.names_dim(Tensor self, Dimname dim, bool keepdim=False)
#       -> (Tensor values, Tensor indices)
#
#            Python Args               Cpp Args          Binding Exprs
#     ---------------------------------------------------------------------
#                               +----> max               'out[0]'
#                              /-----> max_values        'out[1]
#         0: input            /        self              '_r.tensor(0)'
#         1: dim             /         dim               '_r.dimname(1)'
#         2: keepdim        /          keepdim           '_r.toBool(2)'
#         3: out      -----+           [local init] out  '_r.tensorlist_n<2>(3)'
#
#    As demonstrated above, the binding can involve reordering,
#    packing, unpacking and special local inits.
#
#
#  Let's look at a concrete example:
#
#      static PythonArgParser parser({
#        "abs(Tensor input, *, Tensor out=None)",
#        ~~~~~~~~~~~~~~~~~~~~~~~~~~~~~~~~~~~~~~~
#         ^
#         +--- Python Schema, represented by PythonSignature and PythonArgument
#
#      }, /*traceable=*/true);
#
#      ParsedArgs<2> parsed_args;
#      auto _r = parser.parse(nullptr, args, kwargs, parsed_args);
#
#      ...
#
#      if (_r.isNone(1)) {
#          ~~~~~~~~~~~~  <--- Scattered PythonArgParser output (arg name = 'out')
#                             represented by PythonArgParserOutputExpr
#
#        // aten::abs(Tensor self) -> Tensor
#        ~~~~~~~~~~~~~~~~~~~~~~~~~~~~~~~~~~~
#         ^
#         +--- NativeFunction schema, base version
#
#        auto dispatch_abs = [](const Tensor & self) -> Tensor {
#                            ~~~~~~~~~~~~~~~~~~~~~~~~~~~~~~~~~
#                             ^
#                             +--- dispatch_lambda_args / dispatch_lambda_return_str
#                                  generated from NativeFunction / CppSignature
#                                  (deprecated PythonSignature is special)
#                                  arguments are represented by DispatchLambdaArgument
#
#          pybind11::gil_scoped_release no_gil;
#          return self.abs();
#                 ~~~~~~~~~~~  <--- cpp_dispatch_target / cpp_dispatch_exprs
#                                   generated from NativeFunction / CppSignature
#        };
#        return wrap(dispatch_abs(_r.tensor(0)));
#                                 ~~~~~~~~~~~~~
#                                  ^
#                                  +--- dispatch_lambda_exprs
#                                       binding PythonArgParserOutputExpr (python args)
#                                       and DispatchLambdaArgument (c++ args)
#
#      } else {
#        // aten::abs.out(Tensor self, *, Tensor(a!) out) -> Tensor(a!)
#        ~~~~~~~~~~~~~~~~~~~~~~~~~~~~~~~~~~~~~~~~~~~~~~~~~~~~~~~~~~~~~~
#         ^
#         +--- NativeFunction schema, out-variant
#
#        auto dispatch_abs_out = [](Tensor out, const Tensor & self) -> Tensor {
#          pybind11::gil_scoped_release no_gil;
#          return at::abs_out(out, self);
#        };
#        return wrap(dispatch_abs_out(_r.tensor(1), _r.tensor(0)));
#      }
#

@dataclass(frozen=True)
class PythonArgument:
    name: str
    type: Type
    default: Optional[str]

    # Used to generate the default init expr for some PythonArgParser outputs, e.g.:
    #
    #   _r.layoutWithDefault(3, layout_from_backend(self.options().backend())))
    #                           ~~~~~~~~~~~~~~~~~~~~~~~~~~~~~~~~~~~~~~~~~~~~~~
    #                            ^
    #                            +--- default_init str
    default_init: Optional[str]

    # Compute argument formal for python argument parsing.
    # Needs to be consistent with torch/csrc/utils/python_arg_parser.h.
    def argument_str(self, *, method: bool = False) -> str:
        type_str = argument_type_str(self.type)

        # s/self/input/ outside method bindings
        # [old codegen] TODO: remove this? doesn't rename in codegen, it's just
        # for the parse string
        name = self.name
        if name == 'self' and type_str == 'Tensor' and not method:
            name = 'input'

        # add default
        if self.default is not None:
            default = {
                'nullptr': 'None',
                'c10::nullopt': 'None',
                '{}': 'None',
            }.get(self.default, self.default)
            return f'{type_str} {name}={default}'
        else:
            return f'{type_str} {name}'

@dataclass(frozen=True)
class PythonOutArgument(PythonArgument):
    # In Python signature multiple output fields are packed into one 'out' argument.
    # When binding to C++, it's first binded to a local 'out' variable:
    #   'auto out = _r.tensorlist_n<2>(2);',
    # then binded to scattered C++ output arguments as 'out[0]', 'out[1]', and etc.
    # TODO: maybe don't need keep scattered out fields for python signature?
    outputs: Tuple[PythonArgument, ...]

    @staticmethod
    def from_outputs(outputs: Tuple[PythonArgument, ...]) -> Optional['PythonOutArgument']:
        if not outputs:
            return None

        size = len(outputs)
        if size == 1:
            return PythonOutArgument(
                name=outputs[0].name,
                type=outputs[0].type,
                default='None',
                default_init=None,
                outputs=outputs,
            )
        elif size > 1:
            if any(map(lambda a: not a.type.is_tensor_like(), outputs)):
                raise RuntimeError(f'Unsupported output type: {outputs}')
            return PythonOutArgument(
                name='out',
                type=ListType(BaseType(BaseTy.Tensor), size),
                default='None',
                default_init=None,
                outputs=outputs,
            )
        raise AssertionError(r'Unexpected PythonOutArgument size')

@dataclass(frozen=True)
class PythonSignature:
    # Base operator name, without inplace/outplace suffix.
    name: str

    # Positional arguments.
    # TODO: create a dedicated SelfArgument type for 'self'?
    input_args: Tuple[PythonArgument, ...]

    # Keyword arguments excluding the 'out' argument and scattered kwargs belonging
    # to TensorOptions (dtype, layout, device, pin_memory, requires_grad, etc).
    input_kwargs: Tuple[PythonArgument, ...]

    output_args: Optional[PythonOutArgument]

    # These are scattered kwargs arguments belonging to TensorOptions.
    # When binding to C++, they are packed into a TensorOptions object 'options'.
    # It's possible that the C++ signature doesn't take TensorOptions object (e.g.
    # for out variant), in which case they will be used as scattered fields without
    # being packed into 'options'.
    # TODO: maybe create a PythonTensorOptionsArgument?
    tensor_options_args: Tuple[PythonArgument, ...]

    # method or function signature?
    method: bool

    @property
    def deprecated(self) -> bool:
        return False

    def arguments(
        self, *, skip_outputs: bool = False, skip_tensor_options: bool = False
    ) -> Tuple[Union[PythonArgument, PythonOutArgument], ...]:
        result: List[Union[PythonArgument, PythonOutArgument]] = []
        result.extend(self.input_args)
        result.extend(self.input_kwargs)
        if self.output_args is not None and not skip_outputs:
            result.append(self.output_args)
        if not skip_tensor_options:
            result.extend(self.tensor_options_args)
        return tuple(result)

    # [old codegen] Compute the Python function signature for argument parsing,
    # as specified in torch/csrc/utils/python_arg_parser.h.  WARNING:
    # this is NOT the same type signature as specified by PEP 484
    # as understood by mypy; our format was independently developed
    # and has some quirks to make it more suitable specifically
    # for error parsing.
    #
    # For a translation to mypy-valid type signatures, see
    # tools/gen_pyi.py.  If you change any logic here, please
    # check that file too.
    def signature_str(self, *, skip_outputs: bool = False) -> str:
        schema_formals: List[str] = \
            list(map(lambda a: a.argument_str(method=self.method),
                     self.arguments(skip_outputs=skip_outputs)))
        positional_argc = len(self.input_args)
        if len(schema_formals) > positional_argc:
            schema_formals.insert(positional_argc, '*')

        return f'{self.name}({", ".join(schema_formals)})'

# The deprecated python signature involves some special logic, so create a
# dedicated data model to store these extra properties.
@dataclass(frozen=True)
class PythonSignatureDeprecated(PythonSignature):
    # We need keep the order of arguments in deprecated signature.
    # Particularly, method signature might have 'self' not at the beginning, e.g.:
    #   addmm(Scalar beta, Tensor self, Tensor mat1, Tensor mat2)
    # When generating lambda function signature we need follow the exact order (even for method=True):
    #   [](Scalar beta, const Tensor & self, const Tensor & mat1, const Tensor & mat2) -> Tensor
    deprecated_args_names: Tuple[str]

    # The deprecated signature might miss some arguments that the corresponding
    # C++ signature expects. We need store the constant default values to pass in.
    # For example:
    #   [deprecate signature]: addmm(Scalar beta, Tensor self, Tensor mat1, Tensor mat2)
    #   [func schema]: aten::addmm(Tensor self, Tensor mat1, Tensor mat2, *, Scalar beta=1, Scalar alpha=1) -> Tensor
    #   [func call]: self.addmm(mat1, mat2, beta, 1)
    # We store ['self', 'mat1', 'mat2', 'beta', '1'] in this case.
    deprecated_args_exprs: Tuple[str]

    @property
    def deprecated(self) -> bool:
        return True

    def signature_str(self, *, skip_outputs: bool = False) -> str:
        return PythonSignature.signature_str(self, skip_outputs=skip_outputs) + '|deprecated'

# C++ function dispatch is wrapped in a lambda function. The lambda function
# has almost the same signature as the C++ function, only with some small
# variants - see details below.
# This data model is used to represent arguments of the lambda function
# signature.
@dataclass(frozen=True)
class DispatchLambdaArgument:
    name: str
    type_str: str
    is_out_arg: bool

# To pass PyObjects arguments to C++ function (via the lambda wrapper),
# we need first convert PyObjects into simple C++ objects. This work
# is done by PythonArgParser.
# This data model is used to represent the output of PythonArgParser.
# It has 1-1 mapping with PythonArgument in PythonSignature.
@dataclass(frozen=True)
class PythonArgParserOutputExpr:
    # argument name
    name: str

    # RHS expression to reference PythonArgParser output.
    expr: str

    # In some special cases we need create different expr, e.g.:
    # '_r.isNone(1)' instead of '_r.tensor(1)'.
    index: int

    # The python argument it maps to.
    argument: PythonArgument

    @property
    def is_none_expr(self) -> str:
        return f'_r.isNone({self.index})'

# To pass PythonArgParser output to the lambda wrapper, we need bind
# PythonArgParserOutputExpr to DispatchLambdaArgument.
# They are not always 1-1 mapped, e.g. scattered TensorOptions fields
# need be packed into a TensorOptions object, which is the argument
# that the lambda function wrapper takes.
@dataclass(frozen=True)
class DispatchLambdaArgumentExprs:
    # The exprs that provide the binding for lambda arguments, e.g.:
    #
    #   'self' -> '_r.tensor(0)'
    #   'min' -> 'out[0]' / 'min_indices' -> 'out[1]'
    #   'options' -> 'options'
    #
    # It has 1-1 mapping with DispatchLambdaArgument.
    exprs: Sequence[str]

    # Special local inits, which might introduce new variables that
    # the 'exprs' above reference, e.g.:
    #
    #   'auto out = _r.tensorlist_n<2>(2);'
    #
    inits: Sequence[str]

# ~~~~~~~~~~~~~~~~~~~~~~~~~~~~~~~~~~~~~~~~~~~~~~~~~~~~~~~~~~~~~~~~~~~ #
#
#                          Helper Functions
#
# ~~~~~~~~~~~~~~~~~~~~~~~~~~~~~~~~~~~~~~~~~~~~~~~~~~~~~~~~~~~~~~~~~~~ #

def _cpp_signature(f: NativeFunction, *, method: bool = False) -> cpp.CppSignature:
    return CppSignatureGroup.from_schema(f.func, method=method).signature

def has_tensor_options(f: NativeFunction) -> bool:
    return any(filter(lambda a: isinstance(a, TensorOptionsArguments),
                      cpp.group_arguments(f.func, method=False)))

# ~~~~~~~~~~~~~~~~~~~~~~~~~~~~~~~~~~~~~~~~~~~~~~~~~~~~~~~~~~~~~~~~~~~ #
#
#                          Python Signature
#
# ~~~~~~~~~~~~~~~~~~~~~~~~~~~~~~~~~~~~~~~~~~~~~~~~~~~~~~~~~~~~~~~~~~~ #

def argument_type_str(t: Type) -> str:
    if isinstance(t, BaseType):
        if t.name == BaseTy.Tensor:
            return 'Tensor'
        elif t.name == BaseTy.int:
            return 'int64_t'
        elif t.name == BaseTy.float:
            return 'double'
        elif t.name == BaseTy.str:
            return 'std::string'
        elif t.name in [BaseTy.bool, BaseTy.QScheme, BaseTy.Scalar,
                        BaseTy.ScalarType, BaseTy.Generator, BaseTy.Storage,
                        BaseTy.Layout, BaseTy.Device, BaseTy.MemoryFormat,
                        BaseTy.Dimname, BaseTy.Stream, BaseTy.ConstQuantizerPtr]:
            # These python schema type names line up with their function schema names
            return t.name.name

    elif isinstance(t, OptionalType):
        elem = argument_type_str(t.elem)
        if elem == 'Layout':
            # TODO: fix this special case in PythonArgParser?
            return 'Layout'
        else:
            return f'{elem}?'

    elif isinstance(t, ListType):
        if str(t.elem) == 'bool':
            assert t.size is not None
            return f'std::array<bool,{t.size}>'
        elif str(t.elem) == 'int':
            return f'IntArrayRef[{t.size}]' if t.size is not None else 'IntArrayRef'
        elif str(t.elem) == 'Tensor':
            return f'TensorList[{t.size}]' if t.size is not None else 'TensorList'
        elif str(t.elem) == 'Tensor?':
            # TODO: clone the old codegen behavior but does it make sense?
            return 'TensorList?'
        elif str(t.elem) == 'Dimname':
            return f'DimnameList[{t.size}]' if t.size is not None else 'DimnameList'
        elem = argument_type_str(t.elem)
        return f'ArrayRef<{elem}>'

    raise RuntimeError(f'unrecognized type {repr(t)}')

def argument(cpp_arg: CppArgument) -> PythonArgument:
    a = cpp_arg.argument
    if not isinstance(a, Argument):
        # cpp's TensorOptionsArguments is ignored, we will reintroduce the
        # scattered fields in tensor_options_args.
        raise RuntimeError(f'unsupported cpp argument: \'{cpp_arg}\'')
    return PythonArgument(
        name=a.name,
        type=a.type,
        # TODO: directly translate a.default to python default
        default=str(pythonify_default(cpp.default_expr(a.default, a.type)))
        if a.default is not None else None,
        default_init=None,
    )

def signature(f: NativeFunction, *, method: bool = False) -> PythonSignature:
    # Use cpp api to gather TensorOptions fields from kwargs.
    # Always set 'method' to false as ThisArgument is not relevant - 'self'
    # is still included as regular Argument type.
    # TODO: maybe directly generate from FunctionSchema to avoid slicing back
    # into args/kwargs/outputs?
    cpp_sig = _cpp_signature(f, method=False)

    # Skip ThisArgument if this is method signature.
    # Skip TensorOptionsArguments in C++ signature. Python side TensorOptions
    # arguments are created based on different rules - see below.
    cpp_arguments = tuple(filter(lambda a: not (method and a.name == 'self') and
                                 not isinstance(a.argument, TensorOptionsArguments), cpp_sig.arguments()))

    kwarg_only_set = set(a.name for a in f.func.kwarg_only_arguments)
    out_arg_set = set(a.name for a in f.func.out_arguments)

    input_args = tuple(map(argument,
                           filter(lambda a: not (a.name in kwarg_only_set or a.name in out_arg_set), cpp_arguments)))
    input_kwargs = tuple(map(argument, filter(lambda a: a.name in kwarg_only_set, cpp_arguments)))
    outputs = tuple(map(argument, filter(lambda a: a.name in out_arg_set, cpp_arguments)))

    # Reintroduce the scattered fields of TensorOptions for Python.
    # Compared to the cpp counterpart, the python arguments have new property
    # (default_init) and a new argument 'requires_grad', which require some
    # special handlings.
    # [old codegen] TODO: because these aren't guaranteed to be 100% faithful
    # to the original versions in the yaml, this recreation is a potential
    # source of drift between eager and JIT. Pull this logic out to a shared place.

    has_tensor_input_arg = any(a.type.is_tensor_like()
                               for a in itertools.chain(f.func.arguments, f.func.kwarg_only_arguments))
    if any(a.name == 'requires_grad' for a in f.func.schema_order_arguments()):
        raise ValueError('argument named requires_grad is reserved, should not explicitly add it in the schema')

    # [old codegen] this probably won't work if one of the returns is not a tensor,
    # but it will produce a compile-time error that is obvious.
    has_tensor_return = any(r.type.is_tensor_like() for r in f.func.returns)

    name: str = cpp.name(f.func)
    is_factory_function = f.category_override == 'factory' or (has_tensor_return and not has_tensor_input_arg)
    is_like_or_new_function = f.category_override in ('new', 'like') or name.startswith('new_') or name.endswith('_like')

    tensor_options_args: List[PythonArgument] = []
    if is_factory_function or is_like_or_new_function:
        tensor_options_args.append(PythonArgument(
            name='dtype',
            type=BaseType(BaseTy.ScalarType),
            default=_dtype_default_type_hack(name),
            default_init='self.scalar_type()' if is_like_or_new_function else None,
        ))
        tensor_options_args.append(PythonArgument(
            name='layout',
<<<<<<< HEAD
            cpp_type_str='const c10::optional<Layout>&',
            type=BaseType(BaseTy.Layout),
=======
            type=OptionalType(BaseType(BaseTy.Layout)),
>>>>>>> 3c78b0ba
            default='torch.strided',
            default_init='layout_from_backend(self.options().backend())' if is_like_or_new_function else None,
        ))
        tensor_options_args.append(PythonArgument(
            name='device',
            type=BaseType(BaseTy.Device),
            default='None',
            default_init='self.device()' if is_like_or_new_function else None,
        ))
        tensor_options_args.append(PythonArgument(
            name='pin_memory',
            type=BaseType(BaseTy.bool),
            default='False',
            default_init=None,
        ))
        tensor_options_args.append(PythonArgument(
            name='requires_grad',
            type=BaseType(BaseTy.bool),
            default='False',
            default_init=None,
        ))

    return PythonSignature(
        name=str(f.func.name.name),
        input_args=input_args,
        input_kwargs=input_kwargs,
        output_args=PythonOutArgument.from_outputs(outputs),
        tensor_options_args=tuple(tensor_options_args),
        method=method,
    )

# TODO blowtorch
def _dtype_default_type_hack(name: str) -> str:
    if name.startswith('randperm') or name == 'tril_indices' or name == 'triu_indices':
        return 'torch.int64'
    else:
        return 'None'

# ~~~~~~~~~~~~~~~~~~~~~~~~~~~~~~~~~~~~~~~~~~~~~~~~~~~~~~~~~~~~~~~~~~~ #
#
#                        C++ Function Dispatch
#
# ~~~~~~~~~~~~~~~~~~~~~~~~~~~~~~~~~~~~~~~~~~~~~~~~~~~~~~~~~~~~~~~~~~~ #
# This section provides APIs to generate the code that does C++ function
# dispatch. The C++ function call is wrapped by a lambda function.
# For example:
#
#    // aten::selu_(Tensor(a!) self) -> Tensor(a!)
#    auto dispatch_selu_ = [](Tensor self) -> Tensor {
#      pybind11::gil_scoped_release no_gil;
#      return at::selu_(self);
#    };
#
# The lambda function's signature follows the C++ signature in common
# cases, e.g.:
#
#   // aten::add.Tensor(Tensor self, Tensor other, *, Scalar alpha=1) -> Tensor
#   [](const Tensor & self, const Tensor & other, Scalar alpha) -> Tensor
#
# For out variant the 'out' argument's type is changed from 'Tensor &'
# to 'Tensor'. It's because when calling the lambda it passes in the
# PythonArgParser output '_r.tensor(3)', which is stack allocated object
# and needs to pass by value. Also see comments in 'dispatch_lambda_return_str()'.
#
#   // aten::add.out(Tensor self, Tensor other, *, Scalar alpha=1, Tensor(a!) out) -> Tensor(a!)
#   [](Tensor out, const Tensor & self, const Tensor & other, Scalar alpha) -> Tensor
#
# For multi-output case it can keep using reference type because the
# PythonArgParser output has been unpacked to local variables, e.g.:
#
#   // aten::max.names_dim_max(Tensor self, Dimname dim, bool keepdim=False, *,
#   //     Tensor(a!) max, Tensor(b!) max_values) -> (Tensor(a!) values, Tensor(b!) indices)
#   [](Tensor & max, Tensor & max_values, const Tensor & self, Dimname dim, bool keepdim) -> std::tuple<Tensor,Tensor>
#
# For deprecated python signature, it should follow deprecated python arg order.
# TODO: This is to keep same byte-for-byte result as the old codegen - maybe unnecessary?

def dispatch_lambda_args(ps: PythonSignature, f: NativeFunction, *, method: bool,
                         ) -> Tuple[DispatchLambdaArgument, ...]:
    # Start with cpp arguments - dispatch lambda signature always include 'self'
    cpp_args: Sequence[CppArgument] = _cpp_signature(f, method=False).arguments()

    # Special reorder logic for deprecated python signature
    if isinstance(ps, PythonSignatureDeprecated):
        m: Dict[str, CppArgument] = dict((a.name, a) for a in cpp_args)
        # reorder according to the deprecated signature
        # ignore 'out' argument when binding to non-output function.
        ordered_args = filter(lambda n: n != 'out' or f.func.is_out_fn(),
                              ps.deprecated_args_names)
        cpp_args = list(map(lambda n: m[n], ordered_args))

    out_args: Set[str] = set(a.name for a in f.func.out_arguments)

    # Convert from cpp argument to lambda argument
    def dispatch_lambda_arg(cpp_arg: CppArgument) -> DispatchLambdaArgument:
        type_str = cpp_arg.type
        is_out_arg = cpp_arg.name in out_args
        if method and cpp_arg.name == 'self':
            # For method's 'self', we can use 'Tensor &' and simply ignore mutability!
            type_str = 'Tensor &'
        else:
            # For other cases we need prevent dangling refs to temps (unless it's
            # unpacked scattered output)
            # The reason is explained in the comments above and in 'dispatch_lambda_return_str()'.
            # TODO: avoid this special handling?
            ensure_temp_safe = len(out_args) <= 1 or not is_out_arg
            if ensure_temp_safe:
                type_str = {
                    'Tensor &': 'Tensor',
                }.get(type_str, type_str)
        return DispatchLambdaArgument(
            name=cpp_arg.name,
            type_str=type_str,
            is_out_arg=is_out_arg,
        )

    return tuple(map(dispatch_lambda_arg, cpp_args))

# [old codegen] XXX: if you got here because of an assertion failure, it doesn't mean
# it's enough to just extend the list here. Before you do this, make sure
# to add an appropriate wrap() overload in torch/csrc/autograd/utils/wrap_outputs.h.
SUPPORTED_RETURN_TYPES = {
    'Tensor',
    'std::tuple<Tensor,Tensor>',
    'std::tuple<Tensor,Tensor,Tensor>',
    'std::tuple<Tensor,Tensor,Tensor,Tensor>',
    'std::tuple<Tensor,Tensor,Tensor,Tensor,Tensor>',
    'std::tuple<Tensor,Tensor,Tensor,int64_t>',
    'std::tuple<Tensor,Tensor,double,int64_t>',
    'std::tuple<Tensor,Tensor,Tensor,Tensor,int64_t>',
    'std::tuple<Tensor,Tensor,double,Tensor,int64_t>',
    'std::tuple<double,int64_t>',
    'std::vector<Tensor>',
    'Scalar', 'bool', 'int64_t', 'void*', 'void',
    'QScheme', 'double',
    'IntArrayRef',
    'ScalarType'
}

def dispatch_lambda_return_str(f: NativeFunction) -> str:
    # [old codegen] Remove type annotation (e.g. 'Tensor' rather than 'Tensor &')
    # because the dispatch lambdas take mutable arguments *by value*, not
    # by reference. If you then return a reference to such an argument, you
    # will now have a pointer to a dangling stack entry. Not good.
    #
    # You want:
    #
    #   auto dispatch_selu_ = [](Tensor self) -> Tensor { ...; return at::selu_(self); };
    #                                            ^^^^^^
    #
    # *not*
    #
    #   auto dispatch_selu_ = [](Tensor self) -> Tensor& { ...; return at::selu_(self); };
    #                                            ^^^^^^^
    #
    # (NB: We can't make dispatch_selu_ take Tensor&, because the enclosing
    # codegen looks like dispatch_selu_(_r.tensor(0)), and you can't take a
    # mutable reference to temporary.  Maybe we could assign it to a
    # variable itself.)
    returns_without_annotation = tuple(map(lambda r: Return(r.name, r.type, None), f.func.returns))
    return_str = cpp.returns_type(returns_without_annotation)
    if return_str not in SUPPORTED_RETURN_TYPES:
        raise RuntimeError(f'{f.func.name} returns unsupported type {return_str}')
    return return_str

def cpp_dispatch_target(f: NativeFunction) -> str:
    name = cpp.name(f.func)
    if Variant.method in f.variants:
        return f'self.{name}'
    if Variant.function in f.variants:
        if has_tensor_options(f) or f.func.name.name.base.endswith('_like'):
            namespace = 'torch'
        else:
            namespace = 'at'
        return f'{namespace}::{name}'
    raise RuntimeError(f'could not dispatch, neither function nor method: {f.func}')

def cpp_dispatch_exprs(f: NativeFunction, method: bool, *,
                       python_signature: Optional[PythonSignature] = None,
                       ) -> Tuple[str, ...]:
    cpp_args: Sequence[CppArgument] = _cpp_signature(f, method=False).arguments()

    exprs: Tuple[str, ...] = tuple()
    if not isinstance(python_signature, PythonSignatureDeprecated):
        # By default the exprs are consistent with the C++ signature.
        exprs = tuple(map(lambda a: a.name, cpp_args))
    else:
        # For deprecated python signature we may need fill in some constants.
        exprs = tuple(filter(lambda n: n != 'out' or f.func.is_out_fn(),
                             python_signature.deprecated_args_exprs))

    if Variant.method in f.variants:
        exprs = tuple(filter('self'.__ne__, exprs))

    return exprs

# ~~~~~~~~~~~~~~~~~~~~~~~~~~~~~~~~~~~~~~~~~~~~~~~~~~~~~~~~~~~~~~~~~~~ #
#
#                     Python / C++ Args Binding
#
# ~~~~~~~~~~~~~~~~~~~~~~~~~~~~~~~~~~~~~~~~~~~~~~~~~~~~~~~~~~~~~~~~~~~ #

<<<<<<< HEAD
# TODO: should emit these unpack methods directly from Type to avoid
# indirect translation via cpp_type_str.
UNPACK_METHODS = {
    'const Tensor &': 'tensor',
    'Tensor &': 'tensor',
    'Stream': 'stream',
    'c10::optional<Tensor>': 'optionalTensor',
    'const c10::optional<Tensor>&': 'optionalTensor',
    'c10::optional<Generator>': 'generator',
    'Storage': 'storage',
    'Storage &': 'storage',
    'const ScalarType &': 'scalartype',
    'const Device &': 'device',
    'c10::optional<DimnameList>': 'toDimnameListOptional',
    'const c10::optional<ScalarType>&': 'scalartypeOptional',
    'const c10::optional<Layout>&': 'layoutOptional',
    'c10::optional<MemoryFormat>': 'memoryformatOptional',
    'c10::optional<Scalar>': 'scalarOptional',
    'c10::optional<IntArrayRef>': 'intlistOptional',
    'c10::optional<int64_t>': 'toInt64Optional',
    'const c10::optional<bool>&': 'toBoolOptional',
    'c10::optional<double>': 'toDoubleOptional',
    'c10::optional<ArrayRef<double>>': 'doublelistOptional',
    'ArrayRef<double>': 'doublelist',
    'IntArrayRef': 'intlist',
    'Scalar': 'scalar',
    'ScalarType': 'scalartype',
    'Dimname': 'dimname',
    'DimnameList': 'dimnamelist',
    'TensorList': 'tensorlist',
    'int64_t': 'toInt64',
    'bool': 'toBool',
    'double': 'toDouble',
    'std::string': 'string',
    'c10::optional<std::string>': 'stringOptional',
}

UNPACK_WITH_SIZE_METHODS = {
    'TensorList': 'tensorlist_n<{}>',
    'DimnameList': 'dimnamelist',
    'IntArrayRef': 'intlist',
    'c10::optional<IntArrayRef>': 'intlistOptional',
}

UNPACK_WITH_DEFAULT_METHODS = {
    'const ScalarType &': 'scalartypeWithDefault',
    'const Device &': 'deviceWithDefault',
    'const c10::optional<Layout>&': 'layoutWithDefault',
    'c10::optional<Layout>': 'layoutWithDefault',
}
=======
# We explicitly enumerate the PythonArgParser unpacking methods for all
# supported types. This might be more verbose than necessary, partially
# because of the irregularity of unpacking method naming, partially
# because we want to mimic the old codegen behavior - to reject
# unexpected and/or unsupported cases which the old codegen rejects.
# For certain cases it is intentionally more restrictive than necessary,
# e.g.: it doesn't accepts doublelist with definite size.
def arg_parser_unpack_method(t: Type, has_default: bool) -> str:
    if has_default and str(t) not in ('ScalarType', 'Device', 'Layout?'):
        raise RuntimeError(f'type \'{t}\' does not supported unpacking with default')

    if isinstance(t, BaseType):
        if t.name in [BaseTy.Tensor, BaseTy.Stream, BaseTy.Storage,
                      BaseTy.Scalar, BaseTy.Dimname]:
            # These unpack methods line up with their schema names
            return t.name.name.lower()
        elif t.name == BaseTy.ScalarType:
            return 'scalartypeWithDefault' if has_default else 'scalartype'
        elif t.name == BaseTy.Device:
            return 'deviceWithDefault' if has_default else 'device'
        elif t.name == BaseTy.int:
            return 'toInt64'
        elif t.name == BaseTy.bool:
            return 'toBool'
        elif t.name == BaseTy.float:
            return 'toDouble'
        elif t.name == BaseTy.str:
            return 'string'

    elif isinstance(t, OptionalType):
        if str(t.elem) == 'Tensor':
            if local.use_c10_dispatcher().dispatcher_uses_new_style():
                return 'optionalTensor'
            else:
                return 'tensor'

        elif isinstance(t.elem, BaseType):
            if t.elem.name in [BaseTy.ScalarType, BaseTy.Scalar,
                               BaseTy.int, BaseTy.bool,
                               BaseTy.float, BaseTy.str]:
                # Regular cases: append 'Optional' to elem's unpacking method
                return arg_parser_unpack_method(t.elem, False) + 'Optional'
            elif t.elem.name == BaseTy.MemoryFormat:
                return 'memoryformatOptional'
            elif t.elem.name == BaseTy.Generator:
                return 'generator'
            elif t.elem.name == BaseTy.Layout:
                return 'layoutWithDefault' if has_default else 'layoutOptional'

        elif isinstance(t.elem, ListType):
            if str(t.elem.elem) == 'int':
                # accept definite size
                return 'intlistOptional'
            elif str(t.elem) == 'float[]':
                return 'doublelistOptional'
            elif str(t.elem) == 'Dimname[]':
                return 'toDimnameListOptional'

    elif isinstance(t, ListType):
        if str(t.elem) == 'Tensor' or str(t.elem) == 'Tensor?':
            # accept and use definite size
            if t.size is not None:
                return f'tensorlist_n<{t.size}>'
            else:
                return 'tensorlist'
        elif str(t.elem) == 'Dimname':
            # accept definite size
            return 'dimnamelist'
        elif str(t.elem) == 'int':
            # accept definite size
            return 'intlist'
        elif str(t) == 'float[]':
            return 'doublelist'

    raise RuntimeError(f'type \'{t}\' is not supported by PythonArgParser')
>>>>>>> 3c78b0ba

# Return RHS expression for python argument using PythonArgParser output.
# e.g. for arg name 'foo', arg type 'bool', arg_index = 2, returns '_r.toBool(2)'
def arg_parser_output_expr(
    arg_index: int, a: PythonArgument
) -> PythonArgParserOutputExpr:
    has_default = a.default_init is not None
    unpack_method = arg_parser_unpack_method(a.type, has_default)
    default = f', {a.default_init}' if has_default else ''
    expr = f'_r.{unpack_method}({arg_index}{default})'

    return PythonArgParserOutputExpr(
        name=a.name,
        expr=expr,
        index=arg_index,
        argument=a,
    )

# Returns a map with key = arg_name and value = PythonArgParserOutputExpr.
def arg_parser_output_exprs(
    ps: PythonSignature, f: NativeFunction, *, method: bool
) -> Dict[str, PythonArgParserOutputExpr]:
    return {e.name: e for i, a in enumerate(ps.arguments())
            for e in (arg_parser_output_expr(i, a), )}

# argument name to type for scattered tensor options fields
TENSOR_OPTIONS_FIELDS = {
    'dtype': 'ScalarType',
    'device': 'Device',
    'layout': 'Layout?',
    'pin_memory': 'bool',
    'requires_grad': 'bool',
}

# bind arg parser outputs (python args) with dispatch lambda arguments (c++ args).
def dispatch_lambda_exprs(
    ps: PythonSignature, f: NativeFunction, *, method: bool
) -> DispatchLambdaArgumentExprs:
    # This method is to bind 'arg_parser_outputs' and 'lambda_args' by producing
    # 'inits' and 'lambda_args_exprs' for each lambda argument using arg parser
    # outputs.
    arg_parser_outputs = arg_parser_output_exprs(ps, f, method=method)
    lambda_args = dispatch_lambda_args(ps, f, method=method)
    inits: List[str] = []
    lambda_args_exprs: Dict[str, str] = dict()

    has_toptions = has_tensor_options(f)

    # 1. special inits/unpacking to provide binding exprs for lambda arguments.
    for a in ps.arguments(skip_tensor_options=True):
        name = a.name
        arg_parser_expr = arg_parser_outputs[a.name].expr

        if has_toptions and name == 'self':
            # TODO: why this needs to be special case?
            inits.extend([
                f'auto self = {arg_parser_expr};',
            ])
            lambda_args_exprs[name] = name
        elif isinstance(a, PythonOutArgument) and len(a.outputs) > 1 and f.func.is_out_fn():
            inits.extend([
                f'auto out = {arg_parser_expr};',
            ])
            for i, out_arg in enumerate(a.outputs):
                lambda_args_exprs[out_arg.name] = f'out[{i}]'
        elif str(a.type) == 'Dimname[]?':
            # [old codegen]
            # TODO: make this part of something more general, or get rid of it.
            # optional<ArrayRef<T>> are special. The PythonArgParser returns an
            # optional<vector<T>>, which cannot be implicitly converted to
            # optional<ArrayRef<T>>. One needs to unwrap the optional and rewrap.
            inits.extend([
                f'auto __{name} = {arg_parser_expr};',
                f'c10::optional<DimnameList> {name} = __{name} ? c10::make_optional(DimnameList(__{name}.value())) : c10::nullopt;',
            ])
            lambda_args_exprs[name] = name
        else:
            # default case - directly using PythonArgParser output expr
            lambda_args_exprs[name] = arg_parser_expr

    # method's self is passed directly to python binding, rather than parsed
    if method:
        lambda_args_exprs['self'] = 'self'

    # 2. special packing/checking for TensorOptions.
    tensor_options_args_names = list(map(lambda a: a.name, ps.tensor_options_args))
    if has_toptions:
        if f.func.is_out_fn():
            raise RuntimeError(f'{f.func}: tensor options with output arg')
        for a in ps.tensor_options_args:
            if a.name not in TENSOR_OPTIONS_FIELDS:
                raise RuntimeError(
                    f'{f.func}: unrecognized tensor options field \'{a.name}\' in python binding arguments')
            if str(a.type) != TENSOR_OPTIONS_FIELDS.get(a.name):
                raise RuntimeError(
                    f'{f.func}: unrecognized type \'{str(a.type)}\' for tensor options field \'{a.name}\'')
        if not all(map(lambda a: a in tensor_options_args_names, TENSOR_OPTIONS_FIELDS.keys())):
            raise RuntimeError(
                f'{f.func}: incomplete tensor options args: {tensor_options_args_names}')

        inits.append(f'''\
const auto options = TensorOptions()
    .dtype({arg_parser_outputs['dtype'].expr})
    .device({arg_parser_outputs['device'].expr})
    .layout({arg_parser_outputs['layout'].expr})
    .requires_grad({arg_parser_outputs['requires_grad'].expr})
    .pinned_memory({arg_parser_outputs['pin_memory'].expr});
torch::utils::maybe_initialize_cuda(options);
''')
        lambda_args_exprs['options'] = 'options'

    # 3. special case - access scattered TensorOptions fields without packing
    # TODO: maybe move to the generator side as it's not related to binding.
    if not has_toptions and tensor_options_args_names:
        if 'dtype' in tensor_options_args_names:
            # we're an output-arg variant, check these args against output tensor
            if not f.func.is_out_fn():
                raise RuntimeError(
                    f'{f.func}: dtype in tensor_options_args without output arg')
            if not all(map(lambda a: a in tensor_options_args_names, ('layout', 'device'))):
                raise RuntimeError(
                    f'{f.func}: incomplete tensor options for output check')

            inits.append(f"""\
check_out_type_matches({arg_parser_outputs['out'].expr}, {arg_parser_outputs['dtype'].expr},
                       {arg_parser_outputs['dtype'].is_none_expr}, {arg_parser_outputs['layout'].expr},
                       {arg_parser_outputs['device'].expr}, {arg_parser_outputs['device'].is_none_expr});
""")
        # we'll set requires_grad on outgoing tensor
        if 'requires_grad' not in tensor_options_args_names:
            raise RuntimeError(
                f'{f.func}: expected "requires_grad" in tensor_options_args absent, but found [{tensor_options_args_names}]')

    return DispatchLambdaArgumentExprs(
        exprs=tuple(map(lambda a: lambda_args_exprs[a.name], lambda_args)),
        inits=inits,
    )<|MERGE_RESOLUTION|>--- conflicted
+++ resolved
@@ -521,12 +521,7 @@
         ))
         tensor_options_args.append(PythonArgument(
             name='layout',
-<<<<<<< HEAD
-            cpp_type_str='const c10::optional<Layout>&',
-            type=BaseType(BaseTy.Layout),
-=======
             type=OptionalType(BaseType(BaseTy.Layout)),
->>>>>>> 3c78b0ba
             default='torch.strided',
             default_init='layout_from_backend(self.options().backend())' if is_like_or_new_function else None,
         ))
@@ -729,58 +724,6 @@
 #
 # ~~~~~~~~~~~~~~~~~~~~~~~~~~~~~~~~~~~~~~~~~~~~~~~~~~~~~~~~~~~~~~~~~~~ #
 
-<<<<<<< HEAD
-# TODO: should emit these unpack methods directly from Type to avoid
-# indirect translation via cpp_type_str.
-UNPACK_METHODS = {
-    'const Tensor &': 'tensor',
-    'Tensor &': 'tensor',
-    'Stream': 'stream',
-    'c10::optional<Tensor>': 'optionalTensor',
-    'const c10::optional<Tensor>&': 'optionalTensor',
-    'c10::optional<Generator>': 'generator',
-    'Storage': 'storage',
-    'Storage &': 'storage',
-    'const ScalarType &': 'scalartype',
-    'const Device &': 'device',
-    'c10::optional<DimnameList>': 'toDimnameListOptional',
-    'const c10::optional<ScalarType>&': 'scalartypeOptional',
-    'const c10::optional<Layout>&': 'layoutOptional',
-    'c10::optional<MemoryFormat>': 'memoryformatOptional',
-    'c10::optional<Scalar>': 'scalarOptional',
-    'c10::optional<IntArrayRef>': 'intlistOptional',
-    'c10::optional<int64_t>': 'toInt64Optional',
-    'const c10::optional<bool>&': 'toBoolOptional',
-    'c10::optional<double>': 'toDoubleOptional',
-    'c10::optional<ArrayRef<double>>': 'doublelistOptional',
-    'ArrayRef<double>': 'doublelist',
-    'IntArrayRef': 'intlist',
-    'Scalar': 'scalar',
-    'ScalarType': 'scalartype',
-    'Dimname': 'dimname',
-    'DimnameList': 'dimnamelist',
-    'TensorList': 'tensorlist',
-    'int64_t': 'toInt64',
-    'bool': 'toBool',
-    'double': 'toDouble',
-    'std::string': 'string',
-    'c10::optional<std::string>': 'stringOptional',
-}
-
-UNPACK_WITH_SIZE_METHODS = {
-    'TensorList': 'tensorlist_n<{}>',
-    'DimnameList': 'dimnamelist',
-    'IntArrayRef': 'intlist',
-    'c10::optional<IntArrayRef>': 'intlistOptional',
-}
-
-UNPACK_WITH_DEFAULT_METHODS = {
-    'const ScalarType &': 'scalartypeWithDefault',
-    'const Device &': 'deviceWithDefault',
-    'const c10::optional<Layout>&': 'layoutWithDefault',
-    'c10::optional<Layout>': 'layoutWithDefault',
-}
-=======
 # We explicitly enumerate the PythonArgParser unpacking methods for all
 # supported types. This might be more verbose than necessary, partially
 # because of the irregularity of unpacking method naming, partially
@@ -856,7 +799,6 @@
             return 'doublelist'
 
     raise RuntimeError(f'type \'{t}\' is not supported by PythonArgParser')
->>>>>>> 3c78b0ba
 
 # Return RHS expression for python argument using PythonArgParser output.
 # e.g. for arg name 'foo', arg type 'bool', arg_index = 2, returns '_r.toBool(2)'
