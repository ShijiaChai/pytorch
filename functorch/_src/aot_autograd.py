import collections
import dataclasses
import warnings
from contextlib import contextmanager, nullcontext
from dataclasses import dataclass
from enum import Enum
from functools import wraps
from typing import Any, Callable, Dict, List, Optional, Tuple, Union
from torch.fx.experimental.proxy_tensor import is_sym_node

import torch
import torch.fx.traceback as fx_traceback
import torch.nn as nn
import torch.utils._pytree as pytree
import torch.utils.dlpack
from torch import Tensor
from torch._subclasses import FakeTensorMode, CrossRefFakeMode
from torch.fx import immutable_collections, Interpreter
from torch.fx.experimental.symbolic_shapes import ShapeEnv
from torch.multiprocessing.reductions import StorageWeakRef
from torch.nn.utils import stateless

from functorch import make_fx
from torch._dispatch.python import enable_python_dispatcher
from . import config
from .named_members_polyfill import _named_buffers, _named_parameters
from .partitioners import default_partition

try:
    from torchdynamo import disable as disable_torchdynamo
except ImportError:

    def disable_torchdynamo(x):
        return x

<<<<<<< HEAD

=======
>>>>>>> 5321f595
from torch._dynamo.utils import fake_mode_from_tensors

try:
    from torch._dynamo.utils import dynamo_timed
except ImportError:

    def dynamo_timed(x):
        return x

MutationType = Enum("MutationType", ("none", "metadata_only", "data"))
OutputType = Enum("OutputType", ("non_alias", "alias_of_input", "alias_of_intermediate"))

pytree._register_pytree_node(
    immutable_collections.immutable_list,
    lambda x: (list(x), None),
    lambda x, c: immutable_collections.immutable_list(x),
)
pytree._register_pytree_node(
    immutable_collections.immutable_dict,
    lambda x: (list(x.values()), list(x.keys())),
    lambda x, c: immutable_collections.immutable_dict(
        {key: value for key, value in zip(c, x)}
    ),
)

aten = torch.ops.aten


KNOWN_TYPES = [torch.Tensor, int, str, float, bool, torch.SymInt, torch.SymFloat]

@contextmanager
def preserve_rng_state():
    rng_state = torch.clone(torch.random.get_rng_state())
    if torch.cuda.is_available():
        cuda_rng_state = torch.clone(torch.cuda.get_rng_state())
    try:
        yield
    finally:
        torch.random.set_rng_state(rng_state)
        if torch.cuda.is_available():
            torch.cuda.set_rng_state(cuda_rng_state)


# Set up hooks so that during backward the fx's stack_trace is properly set
callback_set = False


def setup_stacktrace_preservation_hooks(roots: List):
    def iter_graph(roots):
        if not roots:
            return
        seen = set()
        q = collections.deque()
        for node in roots:
            if node is not None:
                seen.add(node)
                q.append(node)

        while q:
            node = q.popleft()
            for fn, _idx in node.next_functions:
                if fn in seen or fn is None:
                    continue
                seen.add(fn)
                q.append(fn)

            yield node

    def get_callback(saved_stack_):
        def callback():
            global callback_set
            fx_traceback.set_stack_trace(saved_stack_)
            callback_set = False

        return callback

    def get_prehook(stack_):
        def prehook(grad_output):
            global callback_set

            if not callback_set:
                torch.autograd.variable.Variable._execution_engine.queue_callback(
                    get_callback(fx_traceback.format_stack())
                )
                callback_set = True

            fx_traceback.set_stack_trace(stack_)

        return prehook

    def get_posthook(special_stack_):
        def posthook(grad_input, grad_output):
            fx_traceback.set_stack_trace(special_stack_)

        return posthook

    for node in iter_graph(roots):
        forward_node_stack = node.metadata.get("traceback_", [])
        node.register_prehook(get_prehook(forward_node_stack))

        special_stack = forward_node_stack.copy()
        special_stack.append(
            "Gradient addition node due to multiple use of tensor around:"
        )
        node.register_hook(get_posthook(special_stack))

# This class tells us about a user's forward output that is an alias.
# It can be an alias of either a user forward input, of of a graph intermediate.
@dataclass(frozen=True)
class OutputAliasInfo:
    # Tells us if this output is:
    # (1) a regular (non-aliased) output
    # (2) an alias of a forward input
    # (2) an alias of an intermediate (aka an alias of an output of the inner traced forward)
    output_type: OutputType
    # If (1) above, then
    # - Tells us that the base of this alias is user_fwd_input[base_idx]
    #   (This is an index into the inputs *before* we make synthetic bases)
    # If (2) above, then
    # - Tells us that the base of this alias is traced_fwd_outputs[base_idx]
    #   here, this refers to the index of the *direct* traced
    base_idx: int
    # sizes, strides and storage offset of the aliased output are all returned as actual (sym)ints
    # in the compiled forward. These indices tell us where in the forward outputs to grab them.
    sizes_idx: Optional[int]
    strides_idx: Optional[int]
    storage_offset_idx: Optional[int]
    # We store the actual output alias that we traced in the forward (should be a fake tensor)
    # to grab any other non-symbolic properties on the output alias, like requires_grad.
    # It's optional here, for cases where the user directly returns an input as an output.
    # If output_type == non_alias, then these fields are also always None.
    tensor_meta: Optional[Tensor]

# This class tells us about how to perform a metadata mutation on forward inputs.
# it only applies to forward inputs that experience metadata-only mutations
@dataclass(frozen=True)
class InputAliasInfo:
    # This object gives us information about how to perform a metadata-mutation
    # on original_fwd_inputs[base_idx]
    #   (This is an index into the inputs *before* we make synthetic bases)
    base_idx: int
    # sizes, strides and storage offset of the aliased output are all returned as actual (sym)ints
    # in the compiled forward. These indices tell us where in the forward outputs to grab them.
    sizes_idx: int
    strides_idx: int
    storage_offset_idx: int
    # We store the actual output alias that we traced in the forward (should be a fake tensor)
    # to grab any other non-symbolic properties on the output alias, like requires_grad.
    tensor_meta: Tensor

# This class encapsulates all aliasing + mutation info we need about the forward graph
# See a more detailed overview of the edge case handling at
# https://docs.google.com/document/d/19UoIh_SVrMy_b2Sx5ZaeOJttm6P0Qmyss2rdBuyfoic/edit
@dataclass(frozen=True)
class ViewAndMutationMeta:
    # length: # user forward inputs
    # For every input, tells us whether the input:
    # (a) is not mutated
    # (b) only metadata is mutated
    # (c) data (and maybe metadta) is mutated
    mutated_input_info: List[MutationType]
    # length: (# inputs of the user forward)
    # metadata_mutation_input_info[i] is not None <====> mutated_input_info[i] == MutationType.metadata_only
    # We stash the updated FakeTensor that we traced with in the forward in here,
    # that way we can use it to replay the metadata mutation
    metadata_mutation_input_info: List[Optional[InputAliasInfo]]
    # length: # outputs in the compiled forward (not including output alias symints). Equal to:
    # length: (# inputs w data mutations) + (# outputs that don't alias inputs)
    # For every output *and* mutated input returned from the forward,
    # tells us whether or not the output should require gradients or not
    requires_grad_out_info: List[bool]
    # length: # fw outputs
    aliased_output_info: List[OutputAliasInfo]

def gen_alias_from_base(aliased_base_tensor, size, stride, storage_offset, target_meta_tensor):
    # handle R2C and C2R
    if aliased_base_tensor.is_complex() and not target_meta_tensor.is_complex():
        aliased_out = torch.view_as_real(aliased_base_tensor).as_strided(size, stride, storage_offset)
    elif not aliased_base_tensor.is_complex() and target_meta_tensor.is_complex():
        aliased_out = torch.view_as_complex(aliased_base_tensor).as_strided(size, stride, storage_offset)
    else:
        aliased_out = aliased_base_tensor.as_strided(size, stride, storage_offset)
    # For outputs aliasing inputs, we need to check if the requires-gradness has changed.
    if aliased_base_tensor.requires_grad and not target_meta_tensor.requires_grad:
        aliased_out = aliased_out.detach()
    elif not aliased_base_tensor.requires_grad and target_meta_tensor.requires_grad:
        aliased_out.requires_grad_(True)
    return aliased_out

# This is a version of functionalization that is specifically designed
# for the AOTAutograd use case.
#
# Unlike functorch's variant, this doesn't use the functorch level system,
# instead it directly uses PyTorch's conventional dispatcher to hit the
# functionalization key.  In particular, this means that FunctionalTensorWrapper
# can have autograd data stored directly on it.
#
# In typical AOTAutograd usage, the dispatch key order will look like:
#
#   Autograd - Functionalization ~~~~> Proxy Mode - Fake Tensor
#       outer tensor                        inner tensor
#
# TODO: Provide a faster version of this that assumes flat arguments
# (so no pytree necessary)
def run_functionalized_fw_and_collect_metadata(f):
    def to_fun(t):
        if isinstance(t, Tensor):
            return torch._to_functional_tensor(t, mirror_autograd_meta=True)
        else:
            return t

    def from_fun(t):
        if not isinstance(t, Tensor) or not torch._is_functional_tensor(t):
            return t
        torch._sync(t)
        return torch._from_functional_tensor(t)

    @wraps(f)
    def inner(*args):
        # This function is meant to be run with the forward, which expects a flat list of tensor/symint/other args.
        assert all(isinstance(a, torch.Tensor) or type(a) in KNOWN_TYPES for a in args)

        collect_mutated_input_info: List[MutationType] = []
        collect_requires_grad_out_info: List[bool] = []
        collect_aliased_output_info: List[OutputAliasInfo] = []
        collect_metadata_mutation_input_info: List[Optional[InputAliasInfo]] = []

        f_args = pytree.tree_map(to_fun, args)

        torch._enable_functionalization(reapply_views=True)
        try:
            outs = f(*f_args)
        finally:
            torch._disable_functionalization()

        flat_args, _ = pytree.tree_flatten(args)
        flat_f_args, _ = pytree.tree_flatten(f_args)
        flat_outs, _ = pytree.tree_flatten(outs)

        # Inspect the state of the input tensor functional wrapper to detect input mutation info
        inputs_with_mutated_data = []
        # If inp[i] has a metadata-only mutation, then maybe_inputs_with_mutated_metadata[i] contains the updated version
        maybe_inputs_with_mutated_metadata: List[Optional[torch.Tensor]] = []
        for (i, (arg, f_arg)) in enumerate(zip(flat_args, flat_f_args)):
            if not isinstance(arg, Tensor):
                continue
            torch._sync(f_arg)
            new_arg = torch._from_functional_tensor(f_arg)
            if arg is not new_arg:
                # Note [Input mutation handling in aot autograd]
                # We use functionalization to detect two types in input mutations:
                # (1) metadata-only input mutations, like input.t_()
                # (2) data input mutations, like input.add_(1)
                #     inputs that have both data and metadata mutated get lumped into (2).
                #
                # Why do we distinguish these two cases? aot autograd needs to handle them very differently.
                # For data mutations, we return the updated inputs *directly* in the compiled forward graph.
                # e.g.
                # def f(x):
                #     x.mul_(2)
                #     out = x.mul(3)
                #     return out
                #
                # // This function gets compiled and dumped inside of an autograd.Function.forward()
                # def traced_forward(x):
                #     x_updated = x.mul(2)
                #     out = x_updated.mul(3)
                #     return x_updated, out
                #
                # // The returned function will call the compiled forward, and apply input mutations afterwards
                # def compiled_fn(x):
                #    x_updated, out = traced_forward(x)
                #    x.copy_(x_updated)
                #    return out
                #
                # For input metadata mutations, though, we cannot return the "updated input" in the forward graph,
                # Because it is an alias of an input. autograd.Function.forward can't handle arbitrary outputs that alias inputs.
                # Instead, we stash the "updated input metadata" during tracing
                # e.g.
                # def f(x):
                #     x.t_()
                #     out = x.mul(3)
                #     return out
                #
                # // This function gets compiled and dumped inside of an autograd.Function.forward()
                # // (We don't return x_updated. Just return the original fw out)
                # def traced_forward(x):
                #     x_updated = x.t()
                #     out = x_updated.mul(3)
                #     return out
                #
                # // The returned function will call the compiled forward, and apply input mutations afterwards
                # def compiled_fn(x):
                #    out = traced_forward(x)
                #    _x_updated_metadata = CompiledFunction.fw_metadata.metadata_mutation_input_info[0]
                #    x.as_strided_(_x_updated_metadata.size(), _x_updated_metadata.stride(), _x_updated_metadata.storage_offset())
                #    return out
                if StorageWeakRef(arg.storage()) == StorageWeakRef(new_arg.storage()):
                    # We can use the storage aliasing of the inputs and updated inputs
                    # to detect when an input was actually updated, or just inplace-viewed.
                    collect_mutated_input_info.append(MutationType.metadata_only)
                else:
                    collect_mutated_input_info.append(MutationType.data)
                    # Only return mutated inputs that mutate *data*, not metadata
                    # Note [Input mutation handling in aot autograd]
                    inputs_with_mutated_data.append(new_arg)
                    # For every mutated input, we ALSO need to return info on
                    # whether than mutated input requires gradients. Why?
                    # Our custom autograd.Function.forward returns updated inputs as outputs,
                    collect_requires_grad_out_info.append(f_arg.requires_grad)
            else:
                collect_mutated_input_info.append(MutationType.none)

            maybe_inputs_with_mutated_metadata.append(
                new_arg if collect_mutated_input_info[-1] == MutationType.metadata_only else None)

        def collect_grad_info(t):
            # Collect info on which output tensors require gradients,
            # so we can mark them properly in the returned autograd.Function.
            # We only collect requires_grad info on real forward outputs, and not on inputs.
            collect_requires_grad_out_info.append(isinstance(t, torch.Tensor) and t.requires_grad)

        # Note [output alias handling in aot autograd]
        # Given a function to compile where one of its outputs aliases an input,
        # we need to remove that output from the compiled graph and generate it off to the side.
        # e.g.
        # def f(x):
        #     return x.view(-1)
        #
        # Why? Two reasons:
        # (1) If your autograd.Function returns a view on an input in the forward, autograd.Function
        #     will not allow you to mutate it (This original came from arbitrary user code where the user might want to mutate)
        # (2) There's no reason to compile views anyway. We can just regenerate the view of the input off to the side,
        #
        # Another interesting case is when you have both mutation and aliasing:
        # def f(x):
        #     x.mul_(2)
        #     return x.view(-1)
        #
        # You could imagine that this output is now *safe* to compile and return in the autograd.Function,
        # because after functionalization runs, it will technically not alias an input:
        # def f_functionalized(x):
        #     x_updated = x.mul(2)
        #     return x_updated, x_updated.view(-1)
        #
        # However, this is still wrong: we can't return x_updated.view(-1) to the user. We are on the hook to return:
        # def traced_forward(x):
        #     x_updated = x.mul(2)
        #     return x_updated
        #
        # def compiled_fn(x)
        #     x_updated = traced_forward(x)
        #     x.copy_(x_updated)
        #     return x.view(-1)
        #
        # Why can't we return x_updated.view(-1) to the user?
        # It can have different metadata from x.view(-1)! Specifically, the input x could be a non-memory-dense tensor,
        # But the intermediate created by our graph, x_updated, will always be memory-dense.
        def filter_and_record_aliased_outs(outputs):
            # NOTE: this dict will clobber keys if we have multiple inputs that alias.
            # Let's say inpA and inpB alias, and the user generated an output using out = inpA.view(...)
            # For now, since we're not handling the case with multiple _base's sharing a storage,
            # it is actually fine to arbitrarily pick which input to regenerate the aliased output from.
            # e.g. out_new = inpB.as_strided(out.size(), out.stride(), out.storage_offset())
            #
            # This will be more complicated when you have multiple _base tensors aliasing the same
            # underlying storage, when we eventually handle that.
            # We'll need to ensure that we generate the view off of the right base.
            inp_storage_refs = {StorageWeakRef(inpt.storage()): idx for idx, inpt in enumerate(flat_f_args)}
            inp_tensor_ids = {id(inpt) for inpt in flat_f_args if isinstance(inpt, torch.Tensor)}
            inp_storage_refs_set = set(inp_storage_refs)

            non_aliased_input_outs = []
            # For a given output tensor that alias an input, tells us:
            # (1) the index of the input that we alias
            # (2) Whether or not the output is a view of the input, or if `output is input`
            #     (so we don't need to generate a view, and can return the input directly)
            # Note: if the function returns an output that *is* an input, we still cannot return it in the graph.
            # e.g.
            #   def f(x):
            #       x.add_(1)
            #       return x
            # Our compiled fw will return an "x_updated", but it is *not* ok to return that to the user.
            # We need to manually do x.copy_(x_updated), and return the original x to the user.
            # Why? for example, the metadata between x and x_updated might be different (e.g. _is_leaf())
            aliased_out_idx: Dict[torch.Tensor, Tuple[int, bool]] = {}

            for o in outputs:
                # Note: When detecting input/output aliasing, we NEED to do it using the outer FunctionalTensorWrapper objects.
                # In the case where we mutate an input *and* return a view of it, the outer wrappers will still alias,
                # but the inner tensors no longer alias.
                if isinstance(o, torch.Tensor) and StorageWeakRef(o.storage()) in inp_storage_refs:
                    aliased_inp_idx = inp_storage_refs[StorageWeakRef(o.storage())]
                    is_exact_input = id(o) in inp_tensor_ids
                    aliases_intermediate_and_not_input = False
                    aliased_out_idx[o] = (aliased_inp_idx, aliases_intermediate_and_not_input, is_exact_input)
                else:
                    # Only return outputs that are not aliases of inputs.
                    non_aliased_input_outs.append(o)
            # If a function involves creating a tensor, and returning a view of it, such that its _base is the intermediiate,
            # We need to make sure our graph returns the _base as a graph output, and we manually recreate the view
            # to return to the user. Why? The backend compiler is free to (incorrectly) not set requires_grad
            # on the base tensor, but we are obligated to properly set requires-gradness on the real output.
            non_aliased_outs = []
            for i, o in enumerate(non_aliased_input_outs):
                non_aliased_outs.append(o)

            return non_aliased_outs, aliased_out_idx

        non_aliased_outs, aliased_out_to_inp_idx = filter_and_record_aliased_outs(outs)

        pytree.tree_map(collect_grad_info, non_aliased_outs)

        # Calling convention: the output is (mutated_input_values, original_outs)
        # We return all mutated inputs + outputs here, **except** for any mutated inputs or outputs
        # that alias original inputs.
        # See Note [Input mutation handling in aot autograd]
        mutated_inps_and_outs = inputs_with_mutated_data + list(non_aliased_outs)

        # Our compiled forward function will return:
        # (1) non-aliased updated inputs
        # (2) non-aliased fw outputs
        # (3) size/stride/storage_offset metadata for updated aliased inputs
        # (4) size/stride/storage_offset metadata for aliased outputs

        start_idx_for_aliased_output_metadata = 0

        # First, gather the metadata info on mutated inputs (this only applies to inputs with metadata-only mutations))
        for i, maybe_aliased_updated_inp in enumerate(maybe_inputs_with_mutated_metadata):
            if maybe_aliased_updated_inp is None:
                collect_metadata_mutation_input_info.append(None)
                continue
            # Figure out where the sizes/strides/storage_offset are in the compiled fw output.
            sizes_idx = start_idx_for_aliased_output_metadata
            strides_idx = sizes_idx + len(maybe_aliased_updated_inp.size())
            storage_offset_idx = strides_idx + len(maybe_aliased_updated_inp.stride())
            # update our offset for the next tensor
            start_idx_for_aliased_output_metadata = storage_offset_idx + 1
            inp_info = InputAliasInfo(
                base_idx=i,
                sizes_idx=sizes_idx,
                strides_idx=strides_idx,
                storage_offset_idx=storage_offset_idx,
                tensor_meta=maybe_aliased_updated_inp,
            )
            collect_metadata_mutation_input_info.append(inp_info)

        # Next, gather the metadata info on the user's outputs that alias (either inputs or graph outputs)
        num_non_input_aliased_outputs = 0
        for o in outs:
            maybe_alias_info = aliased_out_to_inp_idx.get(o, None) if isinstance(o, torch.Tensor) else None
            if maybe_alias_info is None:
                output_type = OutputType.non_alias
                # Here, alias_idx will tell us which output from the inner forward this corresponds to.
                alias_idx = num_non_input_aliased_outputs
                sizes_idx = None
                strides_idx = None
                storage_offset_idx = None
                tensor_meta = None
            else:
                input_alias_idx, is_alias_of_intermediate_not_input, is_exact_input = maybe_alias_info
                if is_exact_input:
                    assert not is_alias_of_intermediate_not_input
                    output_type = OutputType.alias_of_input
                    alias_idx = input_alias_idx
                    sizes_idx = None
                    strides_idx = None
                    storage_offset_idx = None
                    tensor_meta = None
                else:
                    if is_alias_of_intermediate_not_input:
                        output_type = OutputType.alias_of_intermediate
                        alias_idx = num_non_input_aliased_outputs
                    else:
                        output_type = OutputType.alias_of_input
                        alias_idx = input_alias_idx
                    tensor_meta = o
                    # Figure out where the sizes/strides/storage_offset are in the compiled fw output.
                    sizes_idx = start_idx_for_aliased_output_metadata
                    strides_idx = sizes_idx + len(tensor_meta.size())
                    storage_offset_idx = strides_idx + len(tensor_meta.stride())
                    # update our offset for the next tensor
                    start_idx_for_aliased_output_metadata = storage_offset_idx + 1

            if output_type != OutputType.alias_of_input:
                num_non_input_aliased_outputs += 1

            inp_info = OutputAliasInfo(
                output_type=output_type,
                base_idx=alias_idx,
                sizes_idx=sizes_idx,
                strides_idx=strides_idx,
                storage_offset_idx=storage_offset_idx,
                tensor_meta=tensor_meta
            )
            collect_aliased_output_info.append(inp_info)

        # This is the total number of size/stride/storage_offset metadata outputs that we return in the forward,
        # used for regenerating aliases later.
        num_aliasing_metadata_outs = start_idx_for_aliased_output_metadata

        assert len(collect_metadata_mutation_input_info) == len(collect_mutated_input_info)

        assert len([x for x in collect_metadata_mutation_input_info if x is not None]) == len([
            x for x in collect_mutated_input_info if x == MutationType.metadata_only
        ])
        assert len(collect_aliased_output_info) == len(outs)
        assert len([x for x in collect_aliased_output_info if x.output_type != OutputType.alias_of_input]) == len(non_aliased_outs)


        # Our autograd.Function.forward returns both mutated inputs and outputs,
        # so we need grad info on all of them.
        assert len(collect_requires_grad_out_info) == len(mutated_inps_and_outs)

        metadata = ViewAndMutationMeta(
            mutated_input_info=collect_mutated_input_info,
            metadata_mutation_input_info=collect_metadata_mutation_input_info,
            requires_grad_out_info=collect_requires_grad_out_info,
            aliased_output_info=collect_aliased_output_info,
        )
        return metadata, pytree.tree_map(from_fun, mutated_inps_and_outs), num_aliasing_metadata_outs
    return inner


# This creates a functionalized joint forwards-backwards function given both
# the primals (to run forwards) and tangents (to run backwards).
#
# It uses the metadata that was created earlier to figure out what all of the outputs to the autograd.Function.forward are:
# (1) Which inputs received data mutations (and need to be passed as outputs into autograd.grad())
# (2) Which outputs are aliases of inputs (and should *not* be passed as outputs into autograd.grad())
def create_joint_forward_backward_functionalized(
    fn,
    *,
    meta: ViewAndMutationMeta,
    synthetic_base_info: Optional[List[Union[int, Tuple[int, List[Any]]]]],
):
    # NOTE: when we have synthetic base inputs, we need to clone them *before* creating views off of them.
    # This means that "idx" here represents the index of the (potentially) synthetic base.
    # What we need to do is:
    # (1) map the current (post-synthetic-base calling convention) input argument index
    #     to int index pre-synthetic-base-calling-convention.
    # (2) There could be multiple, if this index corresponds to a synthetic base
    #     that has multiple input aliases.
    # (3) If any of those corresponding inputs get metadata mutations, then we clone the base.
    def maybe_to_fresh_input(idx, t):
        if not isinstance(t, Tensor):
            return t

        if synthetic_base_info is None:
            outer_aliased_indices_of_current_base_arg = [idx]
        else:
            outer_aliased_indices_of_current_base_arg = [
                # For every argument index in the outer calling convention (before synthetic bases)
                # find its index in the inner calling convention.
                # if it matches the index of our current arg (idx), track the outer argument's index (i)
                i for i, outer_idx_or_lambda in enumerate(synthetic_base_info)
                if (isinstance(outer_idx_or_lambda, int) and outer_idx_or_lambda == idx)
                or (isinstance(outer_idx_or_lambda, tuple) and outer_idx_or_lambda[0] == idx)
            ]
        if any(meta.mutated_input_info[i] == MutationType.data for i in outer_aliased_indices_of_current_base_arg):
            # Make sure the primal we pass to autograd.grad()
            # seees the tensor before the mutation
            out = t.clone()
        elif any(meta.mutated_input_info[i] == MutationType.metadata_only for i in outer_aliased_indices_of_current_base_arg):
            # Make sure the primal we pass to autograd.grad()
            # seees the tensor before the metadata mutation
            out = t.view(t.shape)
        else:
            out = t
        return out

    def unpack_synthetic_bases(primals: List[Any]) -> List[Any]:
        # This is only not None if our graph mutates a graph input that aliases another graph input.
        if synthetic_base_info is None:
            return primals

        f_args_inner = []
        for outer_idx_or_lambda in synthetic_base_info:
            if isinstance(outer_idx_or_lambda, int):
                f_args_inner.append(primals[outer_idx_or_lambda])
            else:
                outer_base_idx, strided_args = outer_idx_or_lambda
                outer_base = primals[outer_base_idx]
                # TODO: we could consider storing and executing view replay logic here,
                # instead of a general as_strided() call.
                # This could also improve perf, since today this will cause
                # more as_strided_scatter() ops in the graph.
                view_arg = outer_base.as_strided(*strided_args)
                f_args_inner.append(view_arg)
        return f_args_inner

    def joint_forward_backward(
        primals: List[Any], tangents: List[Any]
    ) -> Tuple[List[Any], List[Any]]:
        # Call the forward pass, making sure to clone any inputs that are mutated first.
        # We need to ensure that the inputs we pass to autograd.grad() are the *original*
        # inputs, and not their mutated values.
        primals_no_input_mutations = [maybe_to_fresh_input(i, t) for i, t in enumerate(primals)]
        # This is also where we handle the calling convention around synthetic bases.
        # We need to make sure that we convert any synthetic base arguments into views
        # *after* we do the cloning above, to preserve the view relationship.
        primals_ = unpack_synthetic_bases(primals_no_input_mutations)
        assert len(meta.mutated_input_info) == len(primals_)
        all_outs = fn(*primals_)
        assert len(meta.aliased_output_info) == len(all_outs)

        # Pass any (non-aliased) outputs in as tangents, since they'll be returned as outputs in the fw
        # For outputs that are aliases of intermediates, we will have returned the output's _base as an output in the graph instead,
        # which we *should* send to grad()
        outputs_for_grad = [
            x
            # TODO: support ._base
            # x._base if meta.aliased_output_info[i].output_type == OutputType.alias_of_intermediate else x
            for (i, x) in enumerate(all_outs) if meta.aliased_output_info[i].output_type != OutputType.alias_of_input
        ]
        # Pass any (non-aliased) mutated inputs in as tangents, since they'll be returned as outputs in the fw
        # Important: the traced joint fw/bw will return updated inputs with data mutations,
        # but *not* with metadata mutations.
        # Instead, we shunt the updated metadata around externally
        # and update the input's metadata outside of the autograd.Function
        mutated_inputs_for_grad = [x for (i, x) in enumerate(primals_) if meta.mutated_input_info[i] == MutationType.data]
        mutated_inputs_and_outs_to_grad = mutated_inputs_for_grad + outputs_for_grad

        metadata_mutated_inps = [x for (i, x) in enumerate(primals_) if meta.mutated_input_info[i] == MutationType.metadata_only]
        # for user outputs that are aliases (either of inputs, or of graph intermediates)
        # figure out what metadata to return in the forward, which is needed to regenerate the output aliases
        aliased_outs = [x for (i, x) in enumerate(all_outs) if meta.aliased_output_info[i].output_type != OutputType.non_alias
                        and meta.aliased_output_info[i].tensor_meta is not None]
        output_metadata_for_fw = []
        for curr_alias in metadata_mutated_inps + aliased_outs:
            size_ = curr_alias.size()
            stride_ = curr_alias.stride()
            storage_offset_ = curr_alias.storage_offset()
            # FX IR doesn't know about tuples, so we flatten the metadata into individual ints/symints,
            # and index into the final output list later.
            output_metadata_for_fw += (size_ + stride_ + (storage_offset_,))

        # Take care to grab and sync the updated inputs from primals_ (the inputs we actually mutate!)
        # and not primals (the preserved inputs, pre-mutation, that we pass to grad())
        for i, arg in enumerate(primals_):
            if not isinstance(arg, Tensor):
                continue
            torch._sync(arg)

        # Get the inputs that need gradients
        grad_primals = []
        inputs_needs_grads = []
        # Note that we're not using primals_ here, being carefully not to pass any mutated inputs into autograd.grad()
        for p in primals:
            is_grad_tensor = isinstance(p, Tensor) and p.requires_grad
            inputs_needs_grads.append(is_grad_tensor)
            if is_grad_tensor:
                grad_primals.append(p)

        # Get the outputs that need gradients
        assert len(tangents) == len(mutated_inputs_and_outs_to_grad)
        needed_outs = []
        needed_tangents = []
        for out, tangent in zip(mutated_inputs_and_outs_to_grad, tangents):
            if isinstance(out, Tensor) and out.requires_grad:
                # A bit sketchy, but fixes e.g. test_aot_autograd_exhaustive_matmul_cpu_float32
                # The issue is that we are sensitive to decomps that don't accurately maintain
                # their output's _base.shape compared to eager mode, and this helps mitigate a bit.
                needed_outs.append(out if out.shape == tangent.shape else out.view(tangent.shape))
                needed_tangents.append(tangent.requires_grad_(True))

        setup_stacktrace_preservation_hooks([out.grad_fn for out in needed_outs])

        backward_out = []
        # Call the backwards pass
        if grad_primals:
            with fx_traceback.override_stack_trace():
                backward_out = torch.autograd.grad(
                    needed_outs,
                    grad_primals,
                    grad_outputs=needed_tangents,
                    allow_unused=True,
                )
        backward_out_iter = iter(backward_out)
        all_fw_outs = mutated_inputs_and_outs_to_grad + output_metadata_for_fw
        return all_fw_outs, [
            next(backward_out_iter) if i else None for i in inputs_needs_grads
        ]

    def to_fun(t):
        if isinstance(t, Tensor):
            return torch._to_functional_tensor(t, mirror_autograd_meta=True)
        else:
            return t

    def from_fun(t):
        if not isinstance(t, Tensor) or not torch._is_functional_tensor(t):
            return t
        torch._sync(t)
        return torch._from_functional_tensor(t)

    def functionalized_joint(
        primals: List[Any], tangents: List[Any]
    ) -> Tuple[List[Any], List[Any]]:

        # Wrap inputs into functional wrappers
        f_primals, f_tangents = pytree.tree_map(to_fun, (primals, tangents))
        torch._enable_functionalization(reapply_views=True)
        try:
            # Run the joint
            outs = joint_forward_backward(f_primals, f_tangents)
        finally:
            torch._disable_functionalization()

        # Syncing of inputs/outputs was already done directly in the joint call
        return pytree.tree_map(from_fun, outs)

    return functionalized_joint


def normalize_as_list(x):
    if isinstance(x, tuple):
        return list(x)
    elif isinstance(x, list):
        return x
    return [x]


aot_autograd_decompositions = {}


# This is a list since looking forward, we can have this arbitrarily nested.
graph_being_compiled: List[str] = []
nth_graph: int = 0
model_name: str = "model"


def set_model_name(name):
    global model_name
    model_name = name


def get_aot_compilation_context() -> Tuple[List[str], str, int]:
    return list(graph_being_compiled), model_name, nth_graph


def get_aot_graph_name() -> str:
    """
    Returns the name of the graph being compiled.
    """
    global model_name, graph_being_compiled, nth_graph
    return f"{model_name}_{'_'.join(graph_being_compiled)}_{nth_graph}"


get_graph_being_compiled = get_aot_graph_name


@contextmanager
def track_graph_compiling(graph_name, increment_index=False):
    global graph_being_compiled
    graph_being_compiled = [graph_name]
    yield
    if increment_index:
        global nth_graph
        nth_graph += 1
    graph_being_compiled = []


def make_boxed_func(f):
    def g(args):
        return f(*args)

    g._boxed_call = True
    return g


def make_boxed_compiler(compiler):
    @wraps(compiler)
    def f(fx_g, inps):
        out_f = compiler(fx_g, inps)
        fx_g = make_boxed_func(out_f)
        return fx_g

    return f


def call_func_with_args(f, args, steal_args=False, disable_amp=False):
    if not steal_args:
        args = list(args)
    assert isinstance(args, list)

    if disable_amp:
        guard = torch._C._DisableAutocast()
    try:
        if hasattr(f, "_boxed_call"):
            out = normalize_as_list(f(args))
        else:
            # TODO: Please remove soon
            # https://github.com/pytorch/pytorch/pull/83137#issuecomment-1211320670
            warnings.warn(
                "Your compiler for AOTAutograd is returning a a function that doesn't take boxed arguments. "
                "Please wrap it with functorch.compile.make_boxed_func or handle the boxed arguments yourself. "
                "See https://github.com/pytorch/pytorch/pull/83137#issuecomment-1211320670 for rationale."
            )
            out = normalize_as_list(f(*args))
    finally:
        if disable_amp:
            del guard
    return out


@dataclasses.dataclass
class AOTConfig:
    """
    Configuration for AOTDispatcher
    """

    fw_compiler: Callable
    bw_compiler: Callable
    partition_fn: Callable
    decompositions: Dict[Callable, Callable]
    num_params_buffers: int


def aot_dispatch_base(flat_fn, flat_args: List[Tensor], aot_config: AOTConfig):
    fw_module = make_fx(flat_fn, aot_config.decompositions)(*flat_args)
    if config.debug_graphs:
        print("====== Forward (only) graph ======")
        fw_module.print_readable()


    disable_amp = torch._C._is_any_autocast_enabled()
    context = disable_autocast_manager if disable_amp else nullcontext

    with context(), track_graph_compiling("inference"):
        compiled_fw = aot_config.fw_compiler(fw_module, flat_args)

    @wraps(compiled_fw)
    def new_fn(args):
        return call_func_with_args(compiled_fw, args, disable_amp=disable_amp)

    return new_fn


@contextmanager
def disable_autocast_manager():
    guard = torch._C._DisableAutocast()
    try:
        yield
    finally:
        del guard

def are_differentiable_views(view1, view2):
    if view1 is view2:
        return True
    if view1._base is None and view2._base is None:
        return False
    if view1._base is view2._base or view1._base is view2 or view1 is view2._base:
        return True
    return False

def same_dtype_views(view1, view2):
    if view1.dtype != view2.dtype:
        return False
    if view1._base is not None and view1.dtype != view1._base.dtype:
        return False
    if view2._base is not None and view2.dtype != view2._base.dtype:
        return False
    return True

# Note [Handling mutations on an input that aliases other inputs]
# The easiest example to show-case this edge case is here:
#
# def f(a, b):
#     a.mul_(2)
#     out = a + b
#     return out
#
# In this situation, if a and b happened to be aliased, we need to trace something different!
# Suppose we had b = a.view(-1)
# (In this case, that means that `a._base is b`)
#
# We need to ensure that the aliasing relationship between a and b is preserved.
# We do that detecting the specific situation above (mutate an input that aliases another input),
# and when we do that, we create a synthetic base argument. Then inside of the traced forward,
# we regenerate a and b off of that base.
# The complete example of the transformed function looks like this:
#
# // The traced forward takes in a synthetic base, and regenerates the aliased inputs as views
# // We could consider getting view-replay support here to minimize as_strided_scatter ops in the graph
# def traced_forward(base):
#     a = base.as_strided(...)
#     b = base.as_strided(...)
#     a_updated = a.mul(2)
#     base_updated = torch.as_strided_scatter(base, a_updated, ...)
#     b_updated = base_updated.as_strided(...)
#     out = a_updated + b_updated
#     return a_updated, out
#
# def compiled_fn(a, b):
#     // we detect that a is the "differentiable base" here
#     base = a
#     // In other situations, we might do either:
#     // (1) a and b are both views off of some larger differentiable base
#     //     assert a._base is b._base and a._base is not None
#     //     base = a._base
#     // (2) a and b both don't require gradients. Create a base from the storage
#     //     assert a._base is None and b._base is None
#     //     base = torch.Tensor(a.storage())
#     a_updated, out = traced_forward(base)
#     a.copy_(a_updated)
#     return out
#
# This function:
# (1) Merges input views into a synthetic base argument, when any of those input views are mutated
# (2) Returns metadata telling the autograd.Function how to modify their arguments properly,
#     to respect the new calling convention.
#
# The calling convention is as follows.
# Any inputs that were originally views of one another get yanked, and replaced with a synthetic base.
# The argument list ordering goes [base1, ..., baseN], [arg1, ..., argN],
# Where the ordering of the bases is determined from the ordering of the original view args.
# baseA will come before baseB if the earliest original argument coming from baseA
# showed up earlier in the argument list than the earliest original argument coming from baseB.
#
# Example, given some tensors a, b, c, d
# call site:
#   f(a, c.view(-1), b.view(-1), b, c, d)
# Modified argument list:
#   c_base comes first because the first c view came earlier in arg list than the first b view
#   b_base = torch.Tensor(b.storage())
#   c_base = torch.Tensor(c.storage())
#   f(c_base, b_base, a, d)
def merge_view_inputs(
    fwd_inputs: List[Any],
    mutated_input_info: List[MutationType]
) -> Tuple[List[Any], Optional[List[Union[int, Tuple[int, Tuple[Any]]]]]]:
    assert len(fwd_inputs) == len(mutated_input_info)
    storage_ref_to_idx: Dict[StorageWeakRef, List[int]] = collections.defaultdict(list)
    for i, inpt in enumerate(fwd_inputs):
        if isinstance(inpt, Tensor):
            storage_ref = StorageWeakRef(inpt.storage())
            storage_ref_to_idx[storage_ref].append(i)
    base_args = []
    other_args = []
    # This list contains metadata that tells you what the i'th argument in the inner calling convention should be.
    # It's either:
    # - another int (corresponding to the index in the argument list of the element from the outer calling convention)
    # - idx, *args, where we can generate the new output with old_args[idx].as_strided(*args)
    #   idx corresponds to which synthetic base from the outer calling context to view
    inner_calling_convention_meta: Dict[int, Union[int, Tuple[int, List[Any]]]] = {}
    for aliased_input_indices in storage_ref_to_idx.values():
        if len(aliased_input_indices) > 1 and any(
            # We only care about mutations that affect all aliases,
            # so metadata mutations on an input doesn't require us to do synthetic base handling.
            mutated_input_info[inpt_idx] == MutationType.data for inpt_idx in aliased_input_indices
        ):
            # We detected an input that was mutated, AND aliases with another input.
            # we need to replace this set of aliased inputs with a single synthetic base.
            # For now, I'm banning a bunch of cases. We expect dynamo to properly detect these cases
            # and error out. We can fix them later.
            for idx1, idx2 in zip(aliased_input_indices, aliased_input_indices[1:]):
                view1 = fwd_inputs[idx1]
                view2 = fwd_inputs[idx2]
                # The "inputs that are aliased but have different differentiable bases" case
                # is more complicated and hopefully pretty rare. Not currently handled.
                assert are_differentiable_views(view1, view2), \
                    "aot_autograd() does not yet handle non-differentiable view input mutations."
                # Regenerating views when reinterpreting complex / real tensors seems non-trivial,
                # not handling for now
                assert same_dtype_views(view1, view2), \
                    "aot_autograd() does not yet handle input mutations on views with different dtypes."
            non_none_bases = [fwd_inputs[i]._base for i in aliased_input_indices if fwd_inputs[i]._base is not None]
            aliases_with_none_bases = [fwd_inputs[i] for i in aliased_input_indices if fwd_inputs[i]._base is None]
            if len(non_none_bases) == 0:
                # Case where none of the aliases require gradients
                example_idx = aliased_input_indices[0]
                synthetic_base = torch.Tensor(fwd_inputs[example_idx].storage())
            else:
                # Case where all of the aliases require gradients, and have the same _base.
                synthetic_base = non_none_bases[0]
                for other_base in non_none_bases[1:]:
                    assert other_base is synthetic_base, \
                        "aot_autograd() does not yet handle non-differentiable view input mutations."
                for alias in aliases_with_none_bases:
                    assert alias is synthetic_base, "aot_autograd() does not yet handle non-differentiable view input mutations."
            base_args.append(synthetic_base)
            for curr_view_idx in aliased_input_indices:
                curr_view = fwd_inputs[curr_view_idx]
                base_idx = len(base_args) - 1
                size_ = curr_view.size()
                stride_ = curr_view.stride()
                storage_offset_ = curr_view.storage_offset()
                # We store just enough info here so that we can regenerate the view later.
                # Regeneration: args[base_idx].as_strided(size_, stride_, storage_offset_)
                # If we want view replay instead of as_strided() calls, this will need to change.
                inner_calling_convention_meta[curr_view_idx] = (base_idx, (size_, stride_, storage_offset_))
        else:
            for curr_idx in aliased_input_indices:
                other_args.append(fwd_inputs[curr_idx])
    if len(base_args) == 0:
        assert len(other_args) == len(fwd_inputs)
        # If no synthetic bases are necessary, just return the original inputs.
        return fwd_inputs, None
    else:
        # Otherwise, return:
        # (1) The new args according to the updated calling convention: (synthetic_bases, other_args)
        # (2) Metadata telling functionalization how to generate the inner argument list given the outer calling convention.
        #     We post-process it into a list, where meta[i] tells you info about the i'th argument in the inner calling convention.
        args_to_functionalization = base_args + other_args
        arg_to_old_idx_map = {arg: i for (i, arg) in enumerate(fwd_inputs)}
        for i, other_arg in enumerate(other_args):
            new_idx = len(base_args) + i
            old_idx = arg_to_old_idx_map[other_arg]
            inner_calling_convention_meta[old_idx] = new_idx
        # post process into a list
        post_processed_calling_convention_meta: List[Union[int, Callable]] = [-1 for _ in range(len(inner_calling_convention_meta))]
        for k, v in inner_calling_convention_meta.items():
            post_processed_calling_convention_meta[k] = v
        # Quick assert: every argument in the inner calling convention should be accounted for.
        for x in post_processed_calling_convention_meta:
            assert x != -1
        return args_to_functionalization, post_processed_calling_convention_meta



def aot_dispatch_autograd(flat_fn, flat_args: List[Tensor], aot_config: AOTConfig):
    # Deduplicate inputs.  Suppose you have:
    #
    #   [a, b, a, c]
    #
    # We want:
    #
    #   remove_dupe_args([a, b, a, c]) == [a, b, c]
    #   add_dupe_args([a, b, c]) == [a, b, a, c]
    #
    # This is done via (respectively):
    #
    #   seen_args = {2}  # what to drop
    #   add_dupe_map = {  # how to get args from the deduped list
    #       0: 0,
    #       1: 1,
    #       2: 0,
    #       3: 2,
    #   }
    #
    # Whether to use flat_args or deduped_flat_args?  flat_fn takes flat_args,
    # and the autograd.Function must take deduped_flat_args; everything
    # else is just getting the types right.

    seen_args = {}
    keep_arg_mask = []
    dropped_args = False
    add_dupe_map = {}
    duped_arg_len = len(flat_args)

    j = 0  # index into deduped_flat_args
    for i, t in enumerate(flat_args):
        if t in seen_args:
            keep_arg_mask.append(False)
            dropped_args = True
            add_dupe_map[i] = seen_args[t]
            continue
        keep_arg_mask.append(True)
        seen_args[t] = j
        add_dupe_map[i] = j
        j += 1

    # NB: Hot path, avoid set lookups here
    def remove_dupe_args(args):
        if not dropped_args:
            return args
        return [t for t, keep in zip(args, keep_arg_mask) if keep]

    def add_dupe_args(args):
        if not dropped_args:
            return args
        return [args[add_dupe_map[i]] for i in range(duped_arg_len)]

    deduped_flat_args = remove_dupe_args(flat_args)

    _fw_metadata, out, _num_aliasing_metadata_outs = run_functionalized_fw_and_collect_metadata(
        lambda *args: flat_fn(*(add_dupe_args(args))),
    )(*deduped_flat_args)

    # pre-compute, so we can bail out quickly in the hotpath
    _num_outputs_aliased_to_inputs = len([
        x for x in _fw_metadata.aliased_output_info if x.output_type == OutputType.alias_of_input])
    _num_outputs_aliased_to_intermediates = len([
        x for x in _fw_metadata.aliased_output_info if x.output_type == OutputType.alias_of_intermediate])
    _num_mutated_data_inputs = len([x for x in _fw_metadata.mutated_input_info if x == MutationType.data])
    _num_mutated_metadata_only_inputs = len([x for x in _fw_metadata.metadata_mutation_input_info if x is not None])
    _num_mutated_inputs = _num_mutated_data_inputs + _num_mutated_metadata_only_inputs

    if isinstance(out, (list, tuple)):
        _num_non_aliased_outs = len(out[_num_mutated_data_inputs:])
    else:
        _num_non_aliased_outs = 1
    assert len(_fw_metadata.requires_grad_out_info) == _num_mutated_data_inputs + _num_non_aliased_outs

    # out here corresponds to the set of outputs that should be returned by the traced forward call.
    # It includes outputs of the original forward, *and* any updated inputs due to input mutations.
    # However, it does *not* include any outputs that are aliases of inputs, or any metadata-only input mutations.
    out = pytree.tree_map(
        lambda x: x.detach().contiguous() if isinstance(x, Tensor) else x,
        out,
    )

    # This code only executes if we have graph inputs that alias each other, and one of those inputs
    # gets its data mutated.
    # When that happens, we replace the aliased inputs with a synthetic base, and in the traced forward
    # we later generate the input views
    deduped_flat_args_with_views_handled, _synthetic_base_info = merge_view_inputs(
        deduped_flat_args, _fw_metadata.mutated_input_info)

    joint_forward_backward = create_joint_forward_backward_functionalized(
        lambda *args: flat_fn(*add_dupe_args(args)),
        meta=_fw_metadata,
        synthetic_base_info=_synthetic_base_info,
    )

    joint_inputs = (deduped_flat_args_with_views_handled, out)

    disable_amp = torch._C._is_any_autocast_enabled()

    if config.use_functionalize:
        with enable_python_dispatcher():
            flattened_joints, _ = pytree.tree_flatten(joint_inputs)
            fx_g = make_fx(
                joint_forward_backward, aot_config.decompositions
            )(*joint_inputs)
        fx_g.graph.eliminate_dead_code()
        fx_g.recompile()
    else:
        # joint_forward_backward() now always runs with functionalization, and factoring it out
        # to make that toggleable is a bit painful.
        # aot autograd without functionalization is wrong anyway, so we error.
        raise AssertionError("Graph partitioning without functionalization is not sound, we may introduce errors")

    if config.debug_joint:
        print("====== Joint graph ======")
        fx_g.print_readable()

    with torch.no_grad():
        with track_graph_compiling("joint"):
            num_inner_fwd_outputs = _num_mutated_data_inputs + _num_non_aliased_outs + _num_aliasing_metadata_outs
            fw_module, bw_module = aot_config.partition_fn(
                fx_g, joint_inputs, num_fwd_outputs=num_inner_fwd_outputs)
            fw_outs = [n for n in fw_module.graph.nodes if n.op == "output"][0].args[0]
            # we only need to bookkeep the symints that are saved for bw, not any symints
            # the user forward might have returned in its own output
            fw_outs_saved_for_bw = fw_outs[num_inner_fwd_outputs:]
            symint_outs_saved_for_bw = [n for n in fw_outs_saved_for_bw if is_sym_node(n)]
            _num_symints_saved_for_bw = len(symint_outs_saved_for_bw)

        if config.debug_graphs:
            print("====== Forward graph ======")
            fw_module.print_readable()
            print("====== Backward graph ======")
            bw_module.print_readable()

        with track_graph_compiling("forward"):
            compiled_fw_func = aot_config.fw_compiler(fw_module, deduped_flat_args_with_views_handled)

    class CompiledFunction(torch.autograd.Function):
        compiled_fw = compiled_fw_func
        compiled_bw = None
        # Corresponds to number of outs (not including updated inputs returns as outs),
        # *and* not including outs that are aliases of inputs
        num_non_aliased_outs = _num_non_aliased_outs
        num_symints_saved_for_bw = _num_symints_saved_for_bw
        # Corresponds to number of inputs that are mutated (both metadata only, and data)
        num_mutated_inputs = _num_mutated_inputs
        # Corresponds to number of inputs that only have their metadata mutated
        num_mutated_data_inputs = _num_mutated_data_inputs
        # Corresponds to number of inputs that get their metadata (but not data) mutated
        # We don't return these in the compiled fw, and instead we stash enough info
        # to replay the metadata mutations later.
        num_mutated_metadata_only_inputs = _num_mutated_metadata_only_inputs
        # Corresponds to number of outputs in the original fw that are aliases of inputs
        # (These are all not returned by the compiled forward, and instead they are manually
        # created in the epilogue)
        num_outputs_aliased_to_inputs = _num_outputs_aliased_to_inputs
        # Corresponds to the number of user outputs that alias intermediates (aka graph outputs).
        num_outputs_aliased_to_intermediates = _num_outputs_aliased_to_intermediates
        # For every output that aliases and input, and every input that gets only its metadata mutated,
        # we return that tensor's size/stride/storage_offset directly at the end of the compiled forward,
        # as a big list of ints.
        # The number is tracked here.
        num_aliasing_metadata_outs = _num_aliasing_metadata_outs
        synthetic_base_info = _synthetic_base_info
        fw_metadata = _fw_metadata

        @staticmethod
        @disable_torchdynamo
        def forward(ctx, *deduped_flat_tensor_args):

            # There is a pretty complicated calling convention around what the compiled fw returns.
            # The full list of outputs and their relative order is:
            # (*mutated_data_inputs, *non_aliased_fw_outs, *saved_tensors, *saved_symints)
            # - Note that in the synthetic bases case, mutated_inputs will correspond to an updated version
            #   of the original view, and not the synthetic base
            fw_outs = call_func_with_args(
                CompiledFunction.compiled_fw, deduped_flat_tensor_args, disable_amp=disable_amp
            )

            num_non_aliased_outs = CompiledFunction.num_non_aliased_outs
            num_aliasing_metadata_outs = CompiledFunction.num_aliasing_metadata_outs
            num_symints_saved_for_bw = CompiledFunction.num_symints_saved_for_bw
            num_mutated_data_inputs = CompiledFunction.num_mutated_data_inputs
            # Our forward() returns both (mutated_inputs, outputs, output_alias_meta, saved_tensors, saved_symints)
            num_forward_returns = num_mutated_data_inputs + num_non_aliased_outs + num_aliasing_metadata_outs
            num_forward_returns_not_including_alias_meta = num_mutated_data_inputs + num_non_aliased_outs

            # Partitioners must put symint arguments at the end separate from tensor arguments
            if num_symints_saved_for_bw > 0:
                tensors_saved_for_backwards = fw_outs[num_forward_returns:-num_symints_saved_for_bw]
                assert all([isinstance(x, torch.Tensor) for x in tensors_saved_for_backwards])
                ctx.save_for_backward(*tensors_saved_for_backwards)
                symint_outs = fw_outs[-num_symints_saved_for_bw:]
                assert all([isinstance(x, (int, float, torch.SymInt, torch.SymFloat)) for x in symint_outs])
                ctx.symints = symint_outs
            else:
                ctx.save_for_backward(*fw_outs[num_forward_returns:])
                ctx.symints = []

            fw_outs_not_requiring_grad = [
                x for (i, x) in enumerate(fw_outs[:num_forward_returns_not_including_alias_meta])
                if isinstance(x, torch.Tensor) and not CompiledFunction.fw_metadata.requires_grad_out_info[i]
            ]
            fw_out_ids_requiring_grad = [
                id(x) for (i, x) in enumerate(fw_outs[:num_forward_returns_not_including_alias_meta])
                if isinstance(x, torch.Tensor) and CompiledFunction.fw_metadata.requires_grad_out_info[i]
            ]

            ctx.mark_non_differentiable(*fw_outs_not_requiring_grad)

            return tuple(fw_outs[0:num_forward_returns])

        @staticmethod
        @disable_torchdynamo
        def backward(ctx, *all_flat_args):
            # Calling convention: we expect a grad_out passed to the backward:
            # - for every output of the fw that does *not* alias an input
            # - for every updated_input generated by the fw that does *not* alias an input
            # - for every size/stride metadata value for aliased outputs.
            #   These are returned by the forward, but we just drop them in the backward.
            #   We need to return them in the forward, but unfortunately there's no way to specify
            #   in autograd.Function that certain non-tensor forward outputs shouldn't show up in the backward.
            expected_grad_outs = CompiledFunction.num_non_aliased_outs + CompiledFunction.num_mutated_data_inputs
            if CompiledFunction.num_aliasing_metadata_outs > 0:
                flat_args = all_flat_args[:-CompiledFunction.num_aliasing_metadata_outs]
                metadata_args = all_flat_args[-CompiledFunction.num_aliasing_metadata_outs:]
                # metadata args are all ints/symints, which autograd will send Nones for as grad_outputs in the bw
                assert all([x is None for x in metadata_args])
                # delete
                # for out_idx, (base_sizes, base_strides, base_storage_offset) in CompiledFunctions.fw_out_base_metadata.items():

            else:
                flat_args = all_flat_args

            assert len(flat_args) == expected_grad_outs
            contiguous_args = [t.contiguous() if torch.is_tensor(t) else t for t in flat_args]
            all_args = list(ctx.symints) + list(ctx.saved_tensors) + list(contiguous_args)
            del contiguous_args
            if CompiledFunction.compiled_bw is None:
                # TODO - pass in fake tensors ?
                context = disable_autocast_manager if disable_amp else nullcontext
                with context(), track_graph_compiling("backward", True):
                    CompiledFunction.compiled_bw = aot_config.bw_compiler(
                        bw_module, all_args
                    )

            ctx.maybe_clear_saved_tensors()
            out = call_func_with_args(
                CompiledFunction.compiled_bw, all_args, steal_args=True, disable_amp=disable_amp
            )
            return tuple(out)

    @wraps(CompiledFunction.apply)
    def compiled_function(*args):
        # Step 1: remove dupe args
        no_dupe_args = remove_dupe_args(args)

        # Step 2: remove aliased inputs that are mutated, replace with synthetic bases
        # Only happens if our graph mutates an input that aliases another input.
        if CompiledFunction.synthetic_base_info is not None:
            # Given: the original args, including at least one pair of inputs that are aliased
            # and get subsequently mutated.
            # Generate: the updated args, including (potentially multiple) synthetic bases
            # that replace the views. The input views are regenerated manually in the compiled function.
            # TODO: think harder about what happens if (a view of) one of these mutated input views is ALSO returned
            new_inputs, metadata = merge_view_inputs(no_dupe_args, CompiledFunction.fw_metadata.mutated_input_info)
            # We're just re-running the original-args-to-synthetic-base transformation
            # that we ran during compilation.
            # This returns metadata that we use during tracing to recover the input views,
            # which we don't actually need at runtime.
            assert metadata is not None
            no_dupe_args_with_synthetic_bases = new_inputs
        else:
            no_dupe_args_with_synthetic_bases = no_dupe_args

        all_outs = CompiledFunction.apply(*no_dupe_args_with_synthetic_bases)
        if CompiledFunction.num_aliasing_metadata_outs > 0:
            outs = all_outs[:-CompiledFunction.num_aliasing_metadata_outs]
            aliasing_metadata_outs = all_outs[-CompiledFunction.num_aliasing_metadata_outs:]
        else:
            outs = all_outs
            aliasing_metadata_outs = []

        assert len(all_outs) == CompiledFunction.num_mutated_data_inputs + CompiledFunction.num_non_aliased_outs \
            + CompiledFunction.num_aliasing_metadata_outs

        # Step 3: After running the compiled fw, apply updates to mutated inputs
        if CompiledFunction.num_mutated_inputs > 0:
            # Calling convention: (mutated_inputs, real_outs, aliasing_metadata)

            if CompiledFunction.num_mutated_data_inputs > 0:
                updated_inputs = outs[:CompiledFunction.num_mutated_data_inputs]
                fw_outs = outs[CompiledFunction.num_mutated_data_inputs:]
            else:
                updated_inputs = []
                fw_outs = outs

            curr_mutated_inpt_idx = 0
            for inpt_idx, (mutation_type, metadata_mutation_info) in enumerate(zip(
                # TODO: I should merge these two pieces of state
                CompiledFunction.fw_metadata.mutated_input_info,
                CompiledFunction.fw_metadata.metadata_mutation_input_info,
            )):
                if mutation_type == MutationType.none:
                    continue
                original_inpt = no_dupe_args[inpt_idx]
                if mutation_type == MutationType.metadata_only:
                    # We need to grab the size/stride/storage_offset from the compiled forward,
                    # and use that to mutate the metadata of the input
                    expected_meta = CompiledFunction.fw_metadata.metadata_mutation_input_info[inpt_idx]
                    assert expected_meta is not None
                    fake_meta = expected_meta.tensor_meta
                    size_len = len(fake_meta.size())
                    stride_len = len(fake_meta.stride())
                    size_ = aliasing_metadata_outs[expected_meta.sizes_idx:expected_meta.sizes_idx + size_len]
                    stride_ = aliasing_metadata_outs[expected_meta.strides_idx:expected_meta.strides_idx + stride_len]
                    storage_offset_ = aliasing_metadata_outs[expected_meta.storage_offset_idx]
                    original_inpt.as_strided_(size_, stride_, storage_offset_)
                else:
                    updated_inpt = updated_inputs[curr_mutated_inpt_idx]
                    curr_mutated_inpt_idx += 1
                    # TODO: handle resize_() on inputs to a larger size.
                    # This is actually non-trivial to detect, so we should probably just handle it
                    # (or make dynamo detect).
                    # We can't just check of original_inpt.storage_size != updated_inpt.storage_size,
                    # Because the original_inpt might be a view of some larger tensor,
                    # and updated_inpt is always densely packed.
                    if original_inpt.size() != updated_inpt.size() \
                            or original_inpt.stride() != updated_inpt.stride() \
                            or original_inpt.storage_offset() != updated_inpt.storage_offset():
                        # Functionalization can't easily tell us if an input had BOTH its metadata actual data mutated.
                        # So we check if metadata needs to be mutated here manually.
                        original_inpt.as_strided_(updated_inpt.size(), updated_inpt.stride(), updated_inpt.storage_offset())
                    original_inpt.copy_(updated_inpt)
        else:
            fw_outs = outs

        # Step 4: Manually regenerate any outputs that are aliased to inputs, instead of
        # compiling them.
        if CompiledFunction.num_outputs_aliased_to_inputs > 0 or CompiledFunction.num_outputs_aliased_to_intermediates > 0:
            assert CompiledFunction.num_outputs_aliased_to_inputs + len(fw_outs) == \
                len(CompiledFunction.fw_metadata.aliased_output_info)
            fw_outs_including_aliases = []
            for aliased_out_metadata in CompiledFunction.fw_metadata.aliased_output_info:
                if aliased_out_metadata.output_type == OutputType.non_alias:
                    fw_outs_including_aliases.append(fw_outs[aliased_out_metadata.base_idx])
                else:
                    if aliased_out_metadata.output_type == OutputType.alias_of_input:
                        aliased_base_tensor = args[aliased_out_metadata.base_idx]
                    else:
                        assert aliased_out_metadata.output_type == OutputType.alias_of_intermediate
                        aliased_base_tensor = fw_outs[aliased_out_metadata.base_idx]
                    # Note: here, we manually regenerate the output, using an as_strided() call,
                    # OR if the aliased output came from a custom autograd.function, we replay it.
                    # The as_strided() in the normal case is good for perf (this is hot-path code,
                    # and we're consolidating potential chains of views into a single view op).
                    # But we might need to figure out view replaying for e.g. XLA.
                    # TODO: handle the custom autograd function case here.
                    # We need a way to check whether a tensor came from a custom autograd fn from python,
                    # AND a way to replay that custom view fn.
                    fake_meta = aliased_out_metadata.tensor_meta
                    if fake_meta is None:
                        # This handles the specific case where the user returns an output that *was* an input. Don't create a view.
                        fw_outs_including_aliases.append(aliased_base_tensor)
                    else:
                        # We need to grab the size/stride/storage_offset from the compiled forward,
                        # and use that to create a view off of the right input
                        fake_meta = aliased_out_metadata.tensor_meta
                        size_len = len(fake_meta.size())
                        stride_len = len(fake_meta.stride())
                        size_ = aliasing_metadata_outs[aliased_out_metadata.sizes_idx:aliased_out_metadata.sizes_idx + size_len]
                        stride_ = aliasing_metadata_outs[
                            aliased_out_metadata.strides_idx:aliased_out_metadata.strides_idx + stride_len]
                        storage_offset_ = aliasing_metadata_outs[aliased_out_metadata.storage_offset_idx]
                        # Create the output alias
                        aliased_out = gen_alias_from_base(aliased_base_tensor, size_, stride_, storage_offset_, fake_meta)
                        fw_outs_including_aliases.append(aliased_out)

            for inner_out, user_out in zip(fw_outs, fw_outs_including_aliases):
                # Sanity check assert
                assert type(inner_out) == type(user_out)
            return fw_outs_including_aliases
        else:
            return fw_outs

    return compiled_function


@dynamo_timed
def _create_aot_dispatcher_function(
    flat_fn, fake_flat_tensor_args: List[Tensor], aot_config: AOTConfig, fake_mode
):
    """
    Traces the forward and backward graphs of the attr:`flat_fn` to generate a
    joint graph. The joint graph is an Fx graph with Aten ops. Please refer to
    the tracing mechanism to understand the graph capturing details.

    The joint graph is then passed through attr:`partition_fn` to isolate the
    forward and backward portions, which are then respectively compiled via the
    provided attr:`fw_compiler` and attr:`bw_compiler`.

    The resulting compiled forward and backward graphs are then wrapped up in a
    ``torch.autograd.Function`` object.

    The calling convention here is that the first aot_config.num_params_buffers
    inputs in flat_args are parameters and buffers, and the rest are inputs.

    We use this to assume that parameters/buffer's shapes don't change.
    """

    # This is the main entry point.

    if aot_config.decompositions is None:
        aot_config.decompositions = {}

    aot_config.decompositions = {
        **aot_autograd_decompositions,
        **aot_config.decompositions,
    }
    # NB: don't bother setting allow_fallback_kernels; this should not actually
    # be configurable in fake tensor, we should automatically do the right
    # thing
    if config.debug_fake_cross_ref:
        # This is a little messy but TorchDynamo directly changes `use_fake_tensor`
        # so it's not enough for user to change the config manually
        # TODO: have TorchDynamo read in `use_fake_tensor` from os environ /
        # coordinate flags
        config.use_fake_tensor = False

    if config.use_dynamic_shapes:
        assert config.use_fake_tensor, "Dynamic shapes only works with fake tensor"

    cross_ref = CrossRefFakeMode() if config.debug_fake_cross_ref else nullcontext()
    python_dispatcher_mode = enable_python_dispatcher() if config.use_dynamic_shapes else nullcontext()

    with torch.autograd.set_multithreading_enabled(False), preserve_rng_state(), cross_ref, fake_mode, python_dispatcher_mode:
        needs_autograd = (
            any(
                [
                    x.requires_grad
                    for x in fake_flat_tensor_args
                    if isinstance(x, Tensor)
                ]
            )
            and torch.is_grad_enabled()
        )
        # crappy version of dispatcher
        # TODO: Do this properly
        if needs_autograd:
            return make_boxed_func(
                aot_dispatch_autograd(flat_fn, fake_flat_tensor_args, aot_config)
            )
        else:
            return aot_dispatch_base(flat_fn, fake_flat_tensor_args, aot_config)


# Inspired by autodidax (thanks!)
class PytreeThunk:
    spec = None
    # These are some kinda dumb microoptimizations that save about 3-4 us of overhead.
    is_simple = (
        None  # if the output spec is a tuple/list, we won't bother unflattening it.
    )
    is_really_simple = None  # if the output spec is a LeafSpec

    def set(self, spec):
        assert self.spec is None or self.spec == spec
        self.spec = spec
        if type(self.spec) in [tuple, list] and all(
            isinstance(i, pytree.LeafSpec) for i in spec.children_specs
        ):
            self.is_simple = True
        if isinstance(self.spec, pytree.LeafSpec):
            self.is_really_simple = True

    def unflatten(self, x):
        if self.is_really_simple:
            return x[0]
        if self.is_simple:
            return x
        return pytree.tree_unflatten(x, self.spec)


def aot_function(
    fn: Callable,
    fw_compiler: Callable,
    bw_compiler: Optional[Callable] = None,
    partition_fn: Callable = default_partition,
    decompositions: Optional[Dict] = None,
    num_params_buffers: int = 0,
    hasher_type=None,  # deprecated
    static_argnums: Optional[Tuple[int]] = None,  # deprecated
) -> Callable:
    """
    Traces the forward and backward graph of :attr:`fn` using torch dispatch
    mechanism, and then compiles the generated forward and backward graphs
    through :attr:`fw_compiler` and :attr:`bw_compiler`.

    :func:`aot_function` traces the forward and backward graph ahead of time,
    and generates a joint forward and backward graph.  :attr:`partition_fn` is
    then used to separate out forward and backward graphs. The partitioner
    function can be used to perform optimizations such as recomputation. One can
    set `decompositions` dictionary to decompose the operators into a sequence
    of core or simpler operators supported by the backend compilers.

    :func:`aot_function` uses a compilation cache, based on input tensor
    properties, to detect when there is a need of recompilation.

    .. warning::
        This API is experimental and likely to change.

    Args:
        fn (Callable): A Python function that takes one ore more arguments. Must
            return one or more Tensors.
        fw_compiler (Callable): A Python function that accepts an Fx graph with
            Aten ops and input args, and returns a Callable that semantically is
            equivalent to the input Fx graph.
        bw_compiler (Optional[Callable]): A Python function that accepts an
            Fx graph with Aten ops and input args, and returns a Callable that
            semantically is equivalent to the input Fx graph.  Default: None
            (when None, it defaults to the :attr:`fw_compiler`)
        partition_fn (Callable): A Python function that takes a joint forward
            and backward graph, and partitions it into separate forward and
            backward graphs.
        decompositions (Dict): A dictionary to define the decomposition of
            larger Aten ops into simpler or core Aten ops.

    Returns:
        Returns a ``Callable`` that retains the eager behavior of the original
        :attr:`fn`, but with forward and backward graph compiled via
        :attr:`fw_compile` and :attr:`bw_compile`.

    A simple example usage of :func:`aot_function` is as follows. This example
    will print the forward and backward graphs of the function ``fn``

        >>> fn = lambda x : x.sin().cos()
        >>> def print_compile_fn(fx_module, args):
        >>>     print(fx_module)
        >>>     return fx_module
        >>> aot_fn = aot_function(fn, print_compile_fn)
        >>> x = torch.randn(4, 5, requires_grad=True)
        >>> aot_fn(x)
    """
    if static_argnums is not None:
        raise RuntimeError("static_argnums has been deprecated - manually wrap your function or use torchdynamo.")

    if bw_compiler is None:
        bw_compiler = fw_compiler
    aot_config = AOTConfig(
        fw_compiler=fw_compiler,
        bw_compiler=bw_compiler,
        partition_fn=partition_fn,
        decompositions=decompositions,
        num_params_buffers=num_params_buffers,
    )
    cached_res = None

    @wraps(fn)
    def returned_function(*args, **kwargs):
        nonlocal cached_res
        # Now flatten the tensor args
        flat_args, _ = pytree.tree_flatten((args, kwargs))

        # Compile the function and save it in the cache
        if cached_res is None:
            # Save the args_spec for flat_tensor_args to unflatten while tracing
            _, tensor_args_spec = pytree.tree_flatten((args, kwargs))
            out_spec = PytreeThunk()

            def flat_fn(*flat_args):
                # The input are flattened tensor args. Prepare the args in the
                # order that original function expects. Add static args as well.
                # They will appear as tensor constants in the traced graph.
                nonlocal out_spec
                args, kwargs = pytree.tree_unflatten(
                    flat_args, tensor_args_spec
                )
                tree_out = fn(*args, **kwargs)
                flat_out, spec = pytree.tree_flatten(tree_out)
                for i in flat_out:
                    is_known_type = False
                    for j in KNOWN_TYPES:
                        if isinstance(i, j):
                            is_known_type = True
                            break
                    if not is_known_type:
                        raise RuntimeError(
                            f"Found {type(i)} in output, which is not a known type. "
                            "If this type holds tensors, you need to register a pytree for it. "
                            "See https://github.com/pytorch/functorch/issues/475 for a brief "
                            "explanation why. If you don't need to register a pytree, please "
                            "leave a comment explaining your use case and we'll make this more "
                            "ergonomic to deal with"
                        )
                out_spec.set(spec)
                return flat_out

            shape_env = ShapeEnv() if config.use_dynamic_shapes else None
            fake_mode = FakeTensorMode(shape_env=shape_env) if config.use_fake_tensor else nullcontext()

            # _create_aot_dispatcher_function assumes fake inputs
            # aot_function is the "public" entrypoint, so we need to process here
            # For internal entrypoint with already populated fake tensors, see aot_function_simplified

            def process_inputs(flat_args):
                if config.use_fake_tensor:
                    def convert(idx, x):
                        if not isinstance(x, torch.Tensor):
                            return x
                        if isinstance(x, torch._subclasses.fake_tensor.FakeTensor):
                            return x
                        if idx < num_params_buffers and config.static_weight_shapes:
                            return fake_mode.from_tensor(x, static_shapes=True)
                        return fake_mode.from_tensor(x, static_shapes=False)

                    return [convert(idx, x) for idx, x in enumerate(flat_args)]
                else:
                    return flat_args

            fake_flat_tensor_args = process_inputs(flat_args)
            compiled_fn = _create_aot_dispatcher_function(
                flat_fn,
                fake_flat_tensor_args,
                aot_config,
                fake_mode,
            )
            cached_res = (compiled_fn, out_spec)

        cached_fn, out_spec = cached_res
        out = cached_fn(flat_args)
        return out_spec.unflatten(out)

    return returned_function


def aot_module(mod: nn.Module, *args, **kwargs) -> nn.Module:
    """
    Traces the forward and backward graph of :attr:`mod` using torch dispatch
    tracing mechanism. It is wrapper function, that underneath uses
    :func:`aot_function` to perform tracing and compilation.

    :func:`aot_module` lifts the parameters and buffers of ``nn.Module`` as inputs
    to a new callable which is then compiled through :func:`aot_function`.

    .. warning::
        This API is experimental and likely to change.

    Args:
        mod (Callable): A ``nn.Module`` module.
        args : args to be passed to :func:`aot_function`
        kwargs : kwargs to be passed to :func:`aot_function`

    Returns:
        Returns a ``nn.Module`` that retains the eager behavior of the original
        :attr:`mod`, but with forward and backward graph compiled.

    """

    def functional_call(named_params, named_buffers, *args, **kwargs):
        params_and_buffers = {**named_params, **named_buffers}
        return stateless.functional_call(mod, params_and_buffers, args, kwargs)

    named_params = dict(_named_parameters(mod, remove_duplicate=False))
    named_buffers = dict(_named_buffers(mod, remove_duplicate=False))
    num_params_buffers = len(named_params) + len(named_buffers)
    compiled_f = aot_function(functional_call, num_params_buffers=num_params_buffers, *args, **kwargs)

    class AOTModule(nn.Module):
        def __init__(self):
            super(AOTModule, self).__init__()
            self.orig_module = mod

        def forward(self, *args, **kwargs):
            return compiled_f(
                named_params,
                named_buffers,
                *args,
                **kwargs,
            )

    return AOTModule()


def aot_module_simplified(
        mod: nn.Module,
        inputs: List[torch.Tensor],
        fw_compiler: Callable,
        bw_compiler: Optional[Callable] = None,
        partition_fn: Callable = default_partition,
        decompositions: Optional[Dict] = None,
        hasher_type=None,
        static_argnums=None,
        **top_kwargs) -> nn.Module:
    """
    This is the simplified or low overhead version of aot_module. For frontends
    like TorchDynamo, the input functions/modules to AOT are static and have
    unpacked inputs/outputs. This gives us an opportunity to remove the
        (1) pytree overhead to parse inputs/outputs,
        (2) AOT Autograd cache,
        (3) Reading of params/buffers in every forward call

    :func:`aot_module_simplified` removes these overheads.

    Note: Inputs must be fake tensors in fake tensor mode.
    """
    #########################################################
    params = {
        **dict(_named_parameters(mod, remove_duplicate=False)),
        **dict(_named_buffers(mod, remove_duplicate=False)),
    }
    params_flat, params_spec = pytree.tree_flatten(params)
    params_flat = tuple(params_flat)
    params_len = len(params_flat)

    # [Real vs Fake Params]
    #
    # We have a few options of what we need to do here, but a few rules for why this is the way it is:
    #     - The "runtime" fwd must use real params, as these get invoked alongside real args
    #     - _create_aot_dispatcher_function must be called with fake params and fake args
    #
    # So, we have a few ways of handling it
    # 1) Dynamo passes only real params in, we fakify at the aot level (this current state)
    # 2) Dynamo passes only fake params in, but we rewrite the def forward(*args): to def forward(*params, *args):
    #    (Not bad, but very annoying w/r/t changing dynamo's calling convention and contracts. Also, not having to close
    #    over params is nice, and better w/r/t lifecycles and mutations)
    # 3) Dynamo passes both real and fake tensor in (Not a bad future, but really a stopgap to 2)
    #
    # (2) is the correct long term direction, and we are at (1) for now, (3) can be done to make things a little more streamlined
    # w/r/t where fake tensor conversion happens.
    fake_mode = None
    fake_flat_tensor_params = list(params_flat)

    # TODO(voz): Pull up all fake param conversion to dynamo
    fake_mode = fake_mode_from_tensors(inputs)
    if config.use_fake_tensor:
        # Distributed hellscape, ask me about it in chat, dont review this as a sane
        # person would, maddness lies here
        if fake_mode is None:
            assert len(inputs) == 0, "No fake mode found, but got inputs."
            # No fake inputs, just make a mode
            shape_env = ShapeEnv() if config.use_dynamic_shapes else None
            fake_mode = FakeTensorMode(shape_env=shape_env)

        def convert(x):
            if not isinstance(x, torch.Tensor):
                return x
            return fake_mode.from_tensor(x, static_shapes=True)
        fake_flat_tensor_params = [convert(x) for x in params_flat]
    else:
        assert fake_mode is None, "Fake mode found on inputs, but config specifies otherwise."
        fake_mode = nullcontext()

    def functional_call(*args, **kwargs):
        with stateless._reparametrize_module(
            mod, pytree.tree_unflatten(args[:params_len], params_spec)
        ):
            if isinstance(mod, torch.fx.GraphModule):
                with fx_traceback.override_stack_trace(), warnings.catch_warnings():
                    warnings.filterwarnings(
                        "ignore", "Anomaly Detection has been enabled."
                    )
                    with torch.autograd.detect_anomaly(check_nan=False):
                        out = Interpreter(mod).run(*args[params_len:], **kwargs)
            else:
                out = mod(*args[params_len:], **kwargs)

        if not isinstance(out, (tuple, list)):
            raise RuntimeError(
                "Graph output must be a tuple(). This is so that we can avoid "
                "pytree processing of the ouputs. Please change the module to "
                "have tuple outputs or use aot_module instead."
            )
        return out

    assert static_argnums is None
    if bw_compiler is None:
        bw_compiler = fw_compiler

    aot_config = AOTConfig(
        fw_compiler=fw_compiler,
        bw_compiler=bw_compiler,
        partition_fn=partition_fn,
        decompositions=decompositions,
        num_params_buffers=params_len,
    )

    fake_flat_tensor_params.extend(inputs)
    aot_dispatcher_function = _create_aot_dispatcher_function(functional_call, fake_flat_tensor_params, aot_config, fake_mode)

    @wraps(functional_call)
    def compiled_function(*args):
        return aot_dispatcher_function(args)

    if top_kwargs:
        def forward(*args, **kwargs):
            return compiled_function(
                *params_flat,
                *args,
                **kwargs,
            )

    else:
        def forward(*args):
            return compiled_function(
                *params_flat,
                *args,
            )

    forward.zero_grad = mod.zero_grad
    forward.named_parameters = mod.named_parameters
    return forward


compiled_function = aot_function
compiled_module = aot_module<|MERGE_RESOLUTION|>--- conflicted
+++ resolved
@@ -33,10 +33,6 @@
     def disable_torchdynamo(x):
         return x
 
-<<<<<<< HEAD
-
-=======
->>>>>>> 5321f595
 from torch._dynamo.utils import fake_mode_from_tensors
 
 try:
