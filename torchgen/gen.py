import argparse
import functools
import json
import os
import pathlib
from collections import defaultdict, namedtuple, OrderedDict
from dataclasses import dataclass
from typing import Any, Dict, List, Optional, Sequence, Set, Tuple, TypeVar, Union

import yaml
from typing_extensions import Literal

import torchgen.api.dispatcher as dispatcher
import torchgen.api.meta as meta
import torchgen.api.native as native
import torchgen.api.structured as structured
import torchgen.dest as dest

from torchgen.api import cpp
from torchgen.api.translate import translate
from torchgen.api.types import (
    Binding,
    CppSignature,
    CppSignatureGroup,
    DispatcherSignature,
    NamedCType,
    NativeSignature,
    SpecialArgName,
)
from torchgen.context import (
    method_with_native_function,
    native_function_manager,
    with_native_function,
    with_native_function_and_indices,
)
from torchgen.gen_functionalization_type import (
    GenCompositeViewCopyKernel,
    gen_functionalization_definition,
    gen_functionalization_registration,
    gen_functionalization_view_inverse_declaration,
)
from torchgen.gen_vmap_plumbing import gen_all_vmap_plumbing

from torchgen.model import (
    Argument,
    BackendIndex,
    BackendMetadata,
    BaseOperatorName,
    DEFAULT_KERNEL_NAMESPACE,
    DispatchKey,
    FunctionSchema,
    is_cuda_dispatch_key,
    is_generic_dispatch_key,
    is_ufunc_dispatch_key,
    Location,
    NativeFunction,
    NativeFunctionsGroup,
    NativeFunctionsViewGroup,
    OperatorName,
    OptionalType,
    SchemaKind,
    SelfArgument,
    STRUCTURED_DISPATCH_KEYS,
    TensorOptionsArguments,
    Type,
    Variant,
    ViewSchemaKind,
)
from torchgen.native_function_generation import (
    add_generated_native_functions,
    gen_composite_functional_kernel,
    gen_composite_out_kernel,
    pre_group_native_functions,
)
from torchgen.selective_build.selector import SelectiveBuilder
from torchgen.utils import (
    assert_never,
    concatMap,
    context,
    FileManager,
    make_file_manager,
    mapMaybe,
    NamespaceHelper,
    Target,
    YamlDumper,
    YamlLoader,
)

T = TypeVar("T")

# Welcome to the ATen code generator v2!  The ATen code generator is
# responsible for parsing native_functions.yaml and then generating
# various generated files (e.g., TypeDefault.cpp) based on the operators
# defined in this file.  This means that the code generator knows how to
# parse function schema, and then translate this into various C++ types
# and boilerplate code.
#
# Some things to know about this file when you modify it:
#
# - This file has STRICT mypy typechecking.  Typecheck it with
#   `mypy --config mypy-strict.ini` in the root source directory
#
# - Most of the heavy lifting lives in external modules:
#   - 'model' has the data model for native_functions.yaml.  The classes
#     in those file represent what you see when you look at
#     a native_functions.yaml
#   - 'api' has conversions for how to translate JIT schema into
#     the various C++ APIs that the codegen interacts with.  There
#     are in fact THREE different C++ APIs: the public C++ API,
#     the dispatcher API, and the legacy dispatcher API.  See each
#     of these respective files for more information

# ~~~~~~~~~~~~~~~~~~~~~~~~~~~~~~~~~~~~~~~~~~~~~~~~~~~~~~~~~~~~~~~~~~~ #
#
#                         HELPER FUNCTIONS
#
# ~~~~~~~~~~~~~~~~~~~~~~~~~~~~~~~~~~~~~~~~~~~~~~~~~~~~~~~~~~~~~~~~~~~ #


# A custom loader for YAML to let us also keep track of line numbers
# of each entry in the YAML file
class LineLoader(YamlLoader):
    def construct_mapping(self, node, deep=False):  # type: ignore[no-untyped-def]
        mapping = super().construct_mapping(node, deep=deep)  # type: ignore[no-untyped-call]
        # Add 1 so line numbering starts at 1
        mapping["__line__"] = node.start_mark.line + 1
        return mapping


_GLOBAL_PARSE_NATIVE_YAML_CACHE = {}
_GLOBAL_PARSE_TAGS_YAML_CACHE = {}

# Parse native_functions.yaml into a sequence of NativeFunctions and Backend Indices.
ParsedYaml = namedtuple("ParsedYaml", ["native_functions", "backend_indices"])


def parse_native_yaml_struct(
    es: object,
    valid_tags: Set[str],
    ignore_keys: Optional[Set[DispatchKey]] = None,
    path: str = "<stdin>",
    skip_native_fns_gen: bool = False,
) -> ParsedYaml:
    assert isinstance(es, list)
    rs: List[NativeFunction] = []
    bs: Dict[DispatchKey, Dict[OperatorName, BackendMetadata]] = defaultdict(dict)
    for e in es:
        assert isinstance(e.get("__line__"), int), e
        loc = Location(path, e["__line__"])
        funcs = e.get("func")
        with context(lambda: f"in {loc}:\n  {funcs}"):
            func, m = NativeFunction.from_yaml(e, loc, valid_tags, ignore_keys)
            rs.append(func)
            BackendIndex.grow_index(bs, m)
    error_check_native_functions(rs)
    # Default dict is to prevent the codegen from barfing when we have a dispatch key that has no kernels yet.
    indices: Dict[DispatchKey, BackendIndex] = defaultdict(
        lambda: BackendIndex(
            dispatch_key=DispatchKey.Undefined,
            use_out_as_primary=True,
            external=False,
            device_guard=False,
            # I'm actually not sure about this; undefined could be hit on
            # empty TensorList, hypothetically that could have sizes in it
            index={},
        )
    )
    if not skip_native_fns_gen:
        add_generated_native_functions(rs, bs)
    for k, v in bs.items():
        # All structured in-tree operators are implemented in terms of their out operator.
        indices[k] = BackendIndex(
            dispatch_key=k,
            use_out_as_primary=True,
            external=False,
            # Only cuda-like devices in tree require device guards
            device_guard=is_cuda_dispatch_key(k),
            index=v,
        )
    return ParsedYaml(rs, indices)


def parse_tags_yaml_struct(es: object, path: str = "<stdin>") -> Set[str]:
    assert isinstance(es, list)
    rs: Set[str] = set()
    for e in es:
        assert isinstance(e.get("__line__"), int), e
        loc = Location(path, e["__line__"])
        tags = e.get("tag")
        with context(lambda: f"in {loc}:\n  {tags}"):
            e_i = e.copy()
            name = e_i.pop("tag")
            desc = e_i.pop("desc", "")
            # ensure that each tag has a non-empty description
            assert desc != ""
            rs.add(name)
    return rs


@functools.lru_cache(maxsize=None)
def parse_tags_yaml(path: str) -> Set[str]:
    global _GLOBAL_PARSE_TAGS_YAML_CACHE
    if path not in _GLOBAL_PARSE_TAGS_YAML_CACHE:
        with open(path, "r") as f:
            es = yaml.load(f, Loader=LineLoader)
            _GLOBAL_PARSE_TAGS_YAML_CACHE[path] = parse_tags_yaml_struct(es, path=path)

    return _GLOBAL_PARSE_TAGS_YAML_CACHE[path]


def parse_native_yaml(
    path: str,
    tags_yaml_path: str,
    ignore_keys: Optional[Set[DispatchKey]] = None,
    *,
    skip_native_fns_gen: bool = False,
) -> ParsedYaml:
    global _GLOBAL_PARSE_NATIVE_YAML_CACHE
    if path not in _GLOBAL_PARSE_NATIVE_YAML_CACHE:
        valid_tags = parse_tags_yaml(tags_yaml_path)
        with open(path, "r") as f:
            es = yaml.load(f, Loader=LineLoader)
        _GLOBAL_PARSE_NATIVE_YAML_CACHE[path] = parse_native_yaml_struct(
            es,
            valid_tags,
            ignore_keys,
            path=path,
            skip_native_fns_gen=skip_native_fns_gen,
        )

    return _GLOBAL_PARSE_NATIVE_YAML_CACHE[path]


# Some assertions are already performed during parsing, but those are only within a single NativeFunction.
# Assertions here are meant to be performed across NativeFunctions.
def error_check_native_functions(funcs: Sequence[NativeFunction]) -> None:
    func_map: Dict[OperatorName, NativeFunction] = {}
    base_func_map: Dict[BaseOperatorName, List[NativeFunction]] = defaultdict(list)
    for f in funcs:
        func_map[f.func.name] = f
        base_func_map[f.func.name.name].append(f)
    for f in funcs:
        if f.structured_delegate is not None:
            delegate_func = func_map[f.structured_delegate]
            assert delegate_func.structured, (
                f"{f.func.name} is marked as a structured_delegate pointing to "
                f"{f.structured_delegate}, but {f.structured_delegate} is not marked as structured. "
                f"Consider adding 'structured=True' to the delegated operator"
            )
        # See Note [resize_ in Functionalization]
        # resize_() is technically an inplace view op (and therefore needs the tag),
        # but it would be overkill to add a true "view" variant of resize.
        # Instead, resize_() gets special treatment in functionalization,
        # and we have a resize() op that is non-aliasing + functional.
        if "inplace_view" in f.tags and str(f.func.name) != "resize_":
            base_name = f.func.name.name
            overload_name = f.func.name.overload_name
            assert base_name.inplace, (
                f"{f.func.name} is marked with tag: inplace_view, but it doesn't follow the naming "
                "convention for inplace ops - the codegen expects the base name to have a trailing underscore. "
            )
            out_of_place_base_name = BaseOperatorName(
                base_name.base, False, base_name.dunder_method
            )
            assert len(base_func_map[out_of_place_base_name]) > 0, (
                f"{f.func.name} is marked with tag: inplace_view. The codegen expects there to be a corresponding "
                f"out-of-place view op with the name '{base_name}' and matching schema, but it didn't find one. "
            )


def cpp_string(s: str) -> str:
    """Convert a python string into a c++ string literal"""
    s = s.replace("\\", "\\\\")
    s = s.replace('"', '\\"')
    s = s.replace("\a", "\\a")
    s = s.replace("\b", "\\b")
    s = s.replace("\f", "\\f")
    s = s.replace("\n", "\\n")
    s = s.replace("\v", "\\v")
    s = s.replace("\t", "\\t")
    return f'"{s}"'


# ~~~~~~~~~~~~~~~~~~~~~~~~~~~~~~~~~~~~~~~~~~~~~~~~~~~~~~~~~~~~~~~~~~~ #
#
#                        C++ CODE GENERATION
#
# ~~~~~~~~~~~~~~~~~~~~~~~~~~~~~~~~~~~~~~~~~~~~~~~~~~~~~~~~~~~~~~~~~~~ #

# Most functions in this section are curried: they consist of a function
# that takes some parameters (e.g., what is to be generated) which itself
# returns a function that actually maps NativeFunction to the code
# to be generated.  This pattern makes it convenient to use map, concatMap
# and similar functional combinators.


def static_dispatch_keys(backends: List[BackendIndex]) -> List[DispatchKey]:
    if len(backends) == 0:
        return []
    else:
        return [backend.dispatch_key for backend in backends] + [
            DispatchKey.CompositeImplicitAutograd,
            DispatchKey.CompositeImplicitAutogradNestedTensor,
            DispatchKey.CompositeExplicitAutograd,
            DispatchKey.CompositeExplicitAutogradNonFunctional,
        ]


def get_static_dispatch_backend(
    f: NativeFunction, backend_index: BackendIndex
) -> Optional[DispatchKey]:
    if f.structured_delegate is not None or backend_index.has_kernel(f):
        # TODO: for ops with structured_delegate it should check the dispatch table of
        # the out variant instead. For now, these structured ops all have CPU/CUDA kernels
        # so we always dispatch to the `backend`, but this could be wrong when we
        # migrate math/default_backend ops to use structured delegate.
        return backend_index.dispatch_key
    elif f.has_composite_explicit_autograd_kernel:
        return DispatchKey.CompositeExplicitAutograd
    elif f.has_composite_explicit_autograd_non_functional_kernel:
        return DispatchKey.CompositeExplicitAutogradNonFunctional
    elif f.has_composite_implicit_autograd_kernel:
        return DispatchKey.CompositeImplicitAutograd
    elif f.has_composite_implicit_autograd_nested_tensor_kernel:
        return DispatchKey.CompositeImplicitAutogradNestedTensor
    return None


def static_dispatch_ops_header(
    f: NativeFunction, backend_index: List[BackendIndex]
) -> Optional[str]:
    if backend_index is None or f.manual_kernel_registration:
        return None

    output = []
    for index in backend_index:
        dispatch_key = get_static_dispatch_backend(f, index)
        if dispatch_key is not None:
            output.append(
                f"#include <ATen/ops/{f.root_name}_{dispatch_key.lower()}_dispatch.h>"
            )
    return "\n".join(output)


def static_dispatch_extra_headers(backends: List[BackendIndex]) -> List[str]:
    return [
        f"#include <ATen/{dispatch_key}Functions.h>"
        for dispatch_key in static_dispatch_keys(backends)
    ]


# Translates arguments of `sig` to CppSignature bindings.
# Note that we have a special case for `memory_format` argument and this case is not covered by
# tools.codegen.api.translate() yet as its application is limited to static dispatch.
def translate_args(
    sig: Union[CppSignature, DispatcherSignature],
    cpp_sig: CppSignature,
) -> str:

    # Adds SpecialArgName.possibly_redundant_memory_format NamedCType for memory_format bindings
    def add_spl_memory_format_binding(input_bindings: List[Binding]) -> List[Binding]:
        output_bindings: List[Binding] = []
        for binding in input_bindings:
            if binding.name == "memory_format":
                spl_mem_format_binding = Binding(
                    nctype=NamedCType(
                        SpecialArgName.possibly_redundant_memory_format,
                        binding.nctype.type,
                    ),
                    name=binding.name,
                    default=binding.default,
                    argument=binding.argument,
                )
                output_bindings.append(spl_mem_format_binding)
            else:
                output_bindings.append(binding)
        return output_bindings

    src_bindings = list(sig.arguments())
    goal_bindings = list(cpp_sig.arguments())
    # When last argument of CPP signature has SpecialArgName.possibly_redundant_memory_format NCType,
    # get memory_format bindings of dispatcher signature to have the same NCType as well
    for arg in goal_bindings:
        if arg.nctype.name == SpecialArgName.possibly_redundant_memory_format:
            src_bindings = add_spl_memory_format_binding(src_bindings)
            break
    exprs = translate(src_bindings, goal_bindings)
    return ", ".join(a.expr for a in exprs)


def generate_static_dispatch_backend_call(
    sig: Union[CppSignature, DispatcherSignature],
    f: NativeFunction,
    backend_index: BackendIndex,
) -> str:
    cpp_sigs = CppSignatureGroup.from_native_function(
        f, method=False, fallback_binding=False
    )
    if sig.symint and f.func.has_symint():
        cpp_sig = cpp_sigs.symint_signature
    else:
        cpp_sig = cpp_sigs.signature
    assert cpp_sig is not None
    name = cpp_sig.name()
    exprs = translate_args(sig, cpp_sig)
    backend_metadata = backend_index.get_kernel(f)
    kernel_ns = (
        backend_metadata.cpp_namespace
        if backend_metadata and backend_metadata.cpp_namespace
        else DEFAULT_KERNEL_NAMESPACE
    )
    ns = kernel_ns.replace("::native", "")
    return f"return {ns}::{backend_index.dispatch_key.lower()}::{name}({exprs});"


def generate_static_dispatch_fallback_call(
    sig: Union[CppSignature, DispatcherSignature],
    f: NativeFunction,
    backend_indices: List[BackendIndex],
) -> str:
    cpp_sigs = CppSignatureGroup.from_native_function(
        f, method=False, fallback_binding=False
    )
    if sig.symint and f.func.has_symint():
        cpp_sig = cpp_sigs.symint_signature
    else:
        cpp_sig = cpp_sigs.signature
    assert cpp_sig is not None
    name = cpp_sig.name()
    exprs = translate_args(sig, cpp_sig)
    ns = DEFAULT_KERNEL_NAMESPACE.replace("::native", "")
    if f.has_composite_explicit_autograd_kernel:
        return f"return {ns}::{DispatchKey.CompositeExplicitAutograd.lower()}::{name}({exprs});"
    elif f.has_composite_explicit_autograd_non_functional_kernel:
        return f"return {ns}::{DispatchKey.CompositeExplicitAutogradNonFunctional.lower()}::{name}({exprs});"
    elif f.has_composite_implicit_autograd_kernel:
        return f"return {ns}::{DispatchKey.CompositeImplicitAutograd.lower()}::{name}({exprs});"
    elif f.has_composite_implicit_autograd_nested_tensor_kernel:
        return f"return {ns}::{DispatchKey.CompositeImplicitAutogradNestedTensor.lower()}::{name}({exprs});"
    else:
        return f"""TORCH_CHECK(false, "Static dispatch does not support {name} for\
{', '.join([str(index.dispatch_key)for index in backend_indices])} ");"""


def static_dispatch(
    sig: Union[CppSignature, DispatcherSignature],
    f: NativeFunction,
    backend_indices: List[BackendIndex],
) -> str:
    """
    For a given `NativeFunction`, find out the corresponding backend and dispatch to it. If more than one
    backends exsit, fallback to static dispatch by determining dispatch key from inputs.
    Arguments:
        sig: A CppSignature or DispatcherSignature for this native function we want to use.
        f: NativeFunction to generate static dispatch.
        backend_indices: All available backends.
    Return:
        C++ code to call backend-specific functions, e.g., "return at::cpu::add(self, other, scale);"
    """
    if len(backend_indices) == 0 or f.manual_kernel_registration:
        return ""

    keys = [
        b
        for b in backend_indices
        if b.has_kernel(f)
        or (
            f.structured_delegate is not None
            and b.dispatch_key in STRUCTURED_DISPATCH_KEYS
        )
    ]
    if len(keys) == 1:
        return generate_static_dispatch_backend_call(sig, f, keys[0])
    elif len(keys) == 0:
        return generate_static_dispatch_fallback_call(sig, f, backend_indices)

    native_tensor_args = [
        a.name
        for a in sig.arguments()
        if isinstance(a.argument, SelfArgument)
        or isinstance(a.argument, Argument)
        and a.argument.type.is_tensor_like()
    ]
    tensor_args = ", ".join(native_tensor_args)
    tensor_opts = f.func.arguments.tensor_options

    stmts = []
    subexprs: List[str] = []
    if tensor_opts is not None:
        subexprs.append(
            "DispatchKeySet(c10::computeDispatchKey(dtype, layout, device))"
        )
    if tensor_args != "":
        subexprs.append(f"c10::detail::multi_dispatch_key_set({tensor_args})")
    stmts.append(f"""DispatchKeySet _dk_set = {' | '.join(subexprs)};""")
    stmts.append("DispatchKey _dk = c10::highestPriorityBackendTypeId(_dk_set);")

    dispatch_code = []
    for index in keys:
        dispatch_code.append(f"""case DispatchKey::{index.dispatch_key}:""")
        dispatch_code.append(
            f"""\t{generate_static_dispatch_backend_call(sig, f, index)};"""
        )

    fallback = generate_static_dispatch_fallback_call(sig, f, backend_indices)
    connector = "\n\t\t"

    return f"""
    {connector.join(stmts)}
    switch (_dk) {{
        {connector.join(dispatch_code)}
        default:
            {fallback}
    }}
    """


# Generates RegisterSchema.cpp.  Depending on the selector, either
# all schemas are registered, or only some are (in the case of
# selective build)
@dataclass(frozen=True)
class RegisterSchema:
    selector: SelectiveBuilder

    @method_with_native_function
    def __call__(self, f: NativeFunction) -> Optional[str]:
        if not self.selector.is_native_function_selected(f):
            return None
        tags = "{" + ", ".join([f"at::Tag::{tag}" for tag in f.tags]) + "}"
        return f"m.def({cpp_string(str(f.func))}, {tags});\n"


# Generates Operators.h and Operators.cpp.
# These provide macros that, given an operator and overload name, allow users
# to access an "un-overloaded" function version of the operator. This
# is useful for extension writers who want to (1) want to decltype the operator
# and (2) don't want to worry about method-only operators.
@dataclass(frozen=True)
class ComputeOperators:
    target: Union[Literal[Target.DECLARATION], Literal[Target.DEFINITION]]
    static_dispatch_backend_indices: List[BackendIndex]

    @method_with_native_function
    def __call__(self, f: NativeFunction) -> str:
        sig = DispatcherSignature.from_schema(f.func)
        name = f.func.name.unambiguous_name()

        if self.target is Target.DECLARATION:
            # Note [The ATen Operators API]
            # The ATen Operators API lives in the at::_ops namespace, and contains compile-time
            # metadata about each operator + entry points into the Dispatcher.
            # The C++ function, method, and redispatch API's are all implemented as wrappers
            # into various bits of the structs defined here.
            #
            # Important characteristics about the Operators API:
            # (1) It follows the Dispatcher API.
            #     This is kind of necessary to avoid overhead.
            #     For example: if it followed the C++ API, then all of the faithful C++ factory functions
            #     would need to wrap their arguments into TensorOptions only to unwrap them again.
            # (2) Overload names are disambiguated.
            #     This is helpful for pytorch extenders who would like to decltype() an aten operator,
            #     that has overloads, e.g. decltype(at::_ops::mul_Tensor::call)
            # (3) No argument defaulting is allowed.
            #     This is more of an implementation detail to avoid #include cycles,
            #     since TensorBody.h (which defines the Tensor class) needs to include this file.
            # (4) manual_cpp_bindings and faithful names are not included in the API.
            #     This applies to stuff like __dispatch__is_complex(), and add_outf().
            #     These aren't "real aten ops", they're just additional functions provided by the C++ API.
            #     They're implemented as wrappers in Functions.h that call into the actual operators
            #     defined here, i.e. at::_ops::is_complex::call() and at::_ops::add_out::call().
            #     This means that ATEN_OP(is_complex) will not fastpath, and will go through the dispatcher.
            return f"""
struct TORCH_API {name} {{
  using schema = {sig.type()};
  using ptr_schema = schema*;
  // See Note [static constexpr char* members for windows NVCC]
  STATIC_CONSTEXPR_STR_INL_EXCEPT_WIN_CUDA(name, "aten::{f.func.name.name}")
  STATIC_CONSTEXPR_STR_INL_EXCEPT_WIN_CUDA(overload_name, "{f.func.name.overload_name}")
  STATIC_CONSTEXPR_STR_INL_EXCEPT_WIN_CUDA(schema_str, {cpp_string(str(f.func))})
  static {sig.defn(name="call", is_redispatching_fn=False)};
  static {sig.defn(name="redispatch", is_redispatching_fn=True)};
}};"""

        elif self.target is Target.DEFINITION:
            defns = f"""
STATIC_CONST_STR_OUT_OF_LINE_FOR_WIN_CUDA({name}, name, "aten::{f.func.name.name}")
STATIC_CONST_STR_OUT_OF_LINE_FOR_WIN_CUDA({name}, overload_name, "{f.func.name.overload_name}")
STATIC_CONST_STR_OUT_OF_LINE_FOR_WIN_CUDA({name}, schema_str, {cpp_string(str(f.func))})

// aten::{f.func}
static C10_NOINLINE c10::TypedOperatorHandle<{name}::schema> create_{name}_typed_handle() {{
  return c10::Dispatcher::singleton()
      .findSchemaOrThrow({name}::name, {name}::overload_name)
      .typed<{name}::schema>();
}}
"""
            for is_redispatching_fn in [False, True]:
                if is_redispatching_fn:
                    dispatcher_exprs_str = ", ".join(
                        ["dispatchKeySet"] + [a.name for a in sig.arguments()]
                    )
                    method_base = "redispatch"
                else:
                    dispatcher_exprs_str = ", ".join([a.name for a in sig.arguments()])
                    method_base = "call"

                dispatcher_call = method_base
                method_name = f"{name}::{method_base}"

                fn_body = f"""
    static auto op = create_{name}_typed_handle();
    return op.{dispatcher_call}({dispatcher_exprs_str});"""

                if (
                    not is_redispatching_fn
                    and len(self.static_dispatch_backend_indices) > 0
                ):
                    # call() should go through static dispatch
                    fn_body = static_dispatch(
                        sig, f, backend_indices=self.static_dispatch_backend_indices
                    )
                defns += f"""
// aten::{f.func}
{sig.defn(name=method_name, is_redispatching_fn=is_redispatching_fn)} {{
    {fn_body}
}}
"""
            return defns
        else:
            assert_never(self.target)


# Generates Functions.h, which provides the functional public C++ API,
# and the scaffolding to call into the dispatcher from these functions.
@dataclass(frozen=True)
class ComputeFunction:
    @method_with_native_function
    def __call__(self, f: NativeFunction) -> Optional[str]:
        sig_group = CppSignatureGroup.from_native_function(
            f, method=False, fallback_binding=f.manual_cpp_binding
        )
        has_symint = f.func.has_symint()

        result = ""
        for sig in sig_group.signatures():
            # See Note [The ATen Operators API]
            target_sig = DispatcherSignature.from_schema(f.func)
            exprs = translate(sig.arguments(), target_sig.arguments())
            exprs_str = ", ".join([e.expr for e in exprs])

            if sig.symint:
                intlike_t = "c10::SymInt"
            else:
                intlike_t = "int64_t"

            if Variant.function in f.variants:
                result += f"""
// aten::{f.func}
inline {sig.decl()} {{
    return at::_ops::{f.func.name.unambiguous_name()}::call({exprs_str});
}}"""

            # The template function can be used from template situations
            # where you want to switch between the symint or not version
            # depending on a template argument
            #
            # NB: we ALWAYS generate this even for methods.  But we put it in
            # this header so it can take advantage of per-op headers
            if has_symint:
                result += f"""
namespace symint {{
  template <typename T, typename = std::enable_if_t<std::is_same<T, {intlike_t}>::value>>
  {sig.decl(suppress_symint_suffix=True)} {{
    return at::_ops::{f.func.name.unambiguous_name()}::call({exprs_str});
  }}
}}
"""
        return result


# Generates TensorBody.h. This file provides the object-oriented (method-based)
# public C++ API, and the scaffolding to call into the dispatcher from these functions.
@dataclass(frozen=True)
class ComputeTensorMethod:
    target: Union[Literal[Target.DECLARATION], Literal[Target.DEFINITION]]
    static_dispatch_backend_indices: List[BackendIndex]

    @method_with_native_function
    def __call__(self, f: NativeFunction) -> Optional[str]:
        if Variant.method not in f.variants:
            return None

        assert not f.func.is_out_fn()
        assert f.func.arguments.self_arg is not None

        sig_group = CppSignatureGroup.from_native_function(
            f, method=True, fallback_binding=f.manual_cpp_binding
        )

        if self.target is Target.DECLARATION:
            result = ""
            for sig in sig_group.signatures():
                result += f"{sig.decl()} const;\n"
            return result

        if self.target is not Target.DEFINITION:
            assert_never(self.target)

        result = ""

        for sig in sig_group.signatures():
            target_sig = DispatcherSignature.from_schema(f.func)
            exprs = translate(sig.arguments(), target_sig.arguments(), method=True)
            exprs_str = ", ".join([e.expr for e in exprs])

            result += f"""
// aten::{f.func}
inline {sig.defn(prefix="Tensor::")} const {{
    return at::_ops::{f.func.name.unambiguous_name()}::call({exprs_str});
}}
"""

        return result


# Generates RedispatchFunctions.h.
# This is similar to the C++ API defined in Functions.h, but provides access
# to the dispatcher's redispatch API.
@dataclass(frozen=True)
class ComputeRedispatchFunction:
    @method_with_native_function
    def __call__(self, f: NativeFunction) -> Optional[str]:
        # We unconditionally generate function variants of the redispatch API.
        # This is mainly because we can namespace functions separately, but not methods,
        sig_group = CppSignatureGroup.from_native_function(
            f, method=False, fallback_binding=f.manual_cpp_binding
        )

        result = ""
        for sig in sig_group.signatures():
            target_sig = DispatcherSignature.from_schema(f.func)
            exprs = translate(sig.arguments(), target_sig.arguments())
            exprs_str = ", ".join(["dispatchKeySet"] + [a.expr for a in exprs])

            result += f"""
// aten::{f.func}
inline {sig.decl(is_redispatching_fn=True)} {{
    return at::_ops::{f.func.name.unambiguous_name()}::redispatch({exprs_str});
}}
"""

        return result


# Generates ATenOpList.cpp, a runtime accessible list of all aten
# operators.
# TODO: This was historically used to help some JIT interop code
# figure out whether or not to treat aten namespace'd operators
# one way or another, we should reevaluate if this is actually needed.
@with_native_function
def compute_aten_op(f: NativeFunction) -> str:
    return f'{{"aten::{f.func.name.name}", "{f.func.name.overload_name}"}},'


# Generates MetaFunctions.h
def compute_meta_function_declaration(g: NativeFunctionsGroup) -> Optional[str]:
    if not g.structured:
        return None
    with native_function_manager(g.out):
        name = meta.name(g)
        args = structured.meta_arguments(g)
        args_str = ", ".join(a.decl() for a in args)
        parent_class = g.out.structured_inherits
        if parent_class is None:
            parent_class = "at::impl::MetaBase"
        meta_return = "void"
        precomputed = g.out.precomputed if g.structured else None

        if precomputed:
            # Generate the template declaration with one bool parameter for each
            # precomputed element. Each parameter is true if the corresponding (in
            # terms of position) precomputed element has been set.
            precomputed_values = [*precomputed.replace.values(), precomputed.add]
            precomputed_elements = [
                elem for replace_list in precomputed_values for elem in replace_list
            ]
            precomputed_template_parameters = [
                elem.name.upper() for elem in precomputed_elements
            ]
            precomputed_template_params_str = ", ".join(
                f"bool {param} = false" for param in precomputed_template_parameters
            )
            precompute_template_decl = f"template <{precomputed_template_params_str}>"

            # Generate a string containing declarations of all precomputed elements.
            precomputed_elements_with_cpp_types = [
                structured.argument_type(elem, binds=elem.name)
                for elem in precomputed_elements
            ]

            precomputed_elements_decl = ";\n".join(
                f"{elem.cpp_type(strip_ref=True)} {elem.name}"
                for elem in precomputed_elements_with_cpp_types
            )

            # Generate "setter" methods for each precomputed element. Each method will return
            # a new instance of precompute_out with the template parameter that corresponds to
            # the member set by the method to true (to indicate that it has been set).
            setter_methods = []
            for i, elem in enumerate(precomputed_elements):
                # Generate the signature. The return type will be the same
                # as the type of `this` but with the template parameter
                # corresponding to the element set by this method set to true.
                # The assert generated below will ensure that this template
                # parameter is false on the type of `this`.
                return_ty_templates = ", ".join(
                    precomputed_template_parameters[:i]
                    + ["true"]
                    + precomputed_template_parameters[i + 1 :]
                )
                return_ty = f"precompute_out<{return_ty_templates}>"
                elem_cpp_ty = precomputed_elements_with_cpp_types[i].cpp_type(
                    strip_ref=True
                )
                signature = f"{return_ty} set_{elem.name}({elem_cpp_ty} value)"

                # Generate an assert which checks that the
                # template parameter corresponding to the precomputed
                # element that is set by this method is false on the
                # class corresponding to the object that `this` points to.
                # This ensures that each element can be set only once.
                assert_msg = f'"{precomputed_elements[i].name} already set"'
                assert_stmt = f"static_assert({precomputed_template_parameters[i]} == false, {assert_msg});"

                # Generate the new object construction block. All state
                # except the element that this method sets is copied from the
                # object that `this` points to. The value for the element that
                # the method sets is taken from a method parameter.
                construction_stmts = []
                construction_stmts.append(f"{return_ty} ret;")

                for j, elem in enumerate(precomputed_elements):
                    if i == j:
                        construction_stmts.append(f"ret.{elem.name} = value;")
                    else:
                        construction_stmts.append(
                            f"ret.{elem.name} = this->{elem.name};"
                        )

                construction_stmts.append("return ret;")
                construction_block = "\n".join(construction_stmts)

                setter_methods.append(
                    f"""
                    {signature} {{
                        {assert_stmt}
                        {construction_block}
                    }}
                """
                )
            setter_methods_decl = "\n".join(setter_methods)

            # Meta should return an instance of the struct containing the precomputed elements.
            meta_return_template_params = ", ".join(
                ["true"] * len(precomputed_template_parameters)
            )
            # This typedef (actually a using statement) is needed so that TORCH_META_FUNC can reuse the return
            # type (which has a variable number of template parameters).
            meta_return_typedef = f"using meta_return_ty = precompute_out <{meta_return_template_params}>;"
            meta_return = "meta_return_ty"
            precomputed_decl = f"""
                {precompute_template_decl}
                struct TORCH_API precompute_out {{
                    {setter_methods_decl}
                    {precomputed_elements_decl};
            }};"""
        else:
            meta_return_typedef = ""
            precomputed_decl = ""

        return f"""\
struct TORCH_API structured_{name} : public {parent_class} {{
    {precomputed_decl}
    {meta_return_typedef}
    {meta_return} meta({args_str});
}};
"""


def needs_backend_select(f: NativeFunction, selector: SelectiveBuilder) -> bool:
    name = str(f.func.name.name)
    if name.endswith("_like") or name.startswith("new_"):
        return False
    if f.func.arguments.tensor_options is None:
        return False
    return selector.is_native_function_selected(f)


# Generates RegisterBackendSelect.cpp, a series of kernels which provide
# specialized computation of dispatch key for operator signatures which cannot
# be easily done automatically using templating.
@dataclass(frozen=True)
class ComputeBackendSelect:
    target: Union[Literal[Target.DEFINITION], Literal[Target.REGISTRATION]]

    # Selector object to determine which operators to generate
    # registration code for.
    selector: SelectiveBuilder

    @method_with_native_function
    def __call__(self, f: NativeFunction) -> Optional[str]:
        if not needs_backend_select(f, self.selector):
            return None

        name = native.name(f.func)
        # BackendSelect can go to Meta, so it must preserve symints
        native_sig = NativeSignature(f.func, symint=True)

        native_tensor_args = [
            a
            for a in native_sig.arguments()
            if isinstance(a.argument, Argument) and a.argument.type.is_tensor_like()
        ]

        dispatcher_sig = DispatcherSignature.from_schema(f.func)

        sig: Union[NativeSignature, DispatcherSignature]
        sig = dispatcher_sig
        dispatcher_exprs = dispatcher_sig.exprs()
        dispatch_key = "c10::computeDispatchKey(dtype, layout, device)"

        if self.target is Target.DEFINITION:
            # I don't think there's actually a good reason to generate
            # these two cases differently
            # The first case could probably be improved though- it calls computeDispatchKeySet(),
            # which looks at TLS dispatch keys- there should not be any by the time we reach backend select.
            if native_tensor_args:
                assert f.func.arguments.has_tensor_arg()
                tensor_args = ", ".join(a.name for a in native_tensor_args)
                compute_dk = f"""\
DispatchKeySet _dk_set = c10::DispatchKeySet({dispatch_key}) | c10::detail::multi_dispatch_key_set({tensor_args});
DispatchKeySet _dk_mask = c10::DispatchKeySet(DispatchKeySet::FULL_AFTER, DispatchKey::BackendSelect);
DispatchKeySet _dk = c10::impl::computeDispatchKeySet(_dk_set, _dk_mask);"""
            else:
                assert not f.func.arguments.has_tensor_arg()
                compute_dk = (
                    f"DispatchKeySet _dk = c10::DispatchKeySet({dispatch_key});"
                )
            return f"""\
// aten::{f.func}
C10_ALWAYS_INLINE
{sig.defn(name)} {{
  {compute_dk}
  return at::_ops::{f.func.name.unambiguous_name()}::redispatch(
      _dk, {', '.join(a.expr for a in dispatcher_exprs)});
}}
"""
        elif self.target is Target.REGISTRATION:
            return f"""m.impl("aten::{f.func.name}", TORCH_FN({name}));"""
        else:
            assert_never(self.target)


# ~~~~~~~~~~~~~~~~~~~~~~~~~~~~~~~~~~~~~~~~~~~~~~~~~~~~~~~~~~~~~~~~~~~ #
#
#                       YAML CODE GENERATION
#
# ~~~~~~~~~~~~~~~~~~~~~~~~~~~~~~~~~~~~~~~~~~~~~~~~~~~~~~~~~~~~~~~~~~~ #


def format_yaml(data: object) -> str:
    # Ignore alias in Dumper
    YamlDumper.ignore_aliases = lambda self, data: True  # type: ignore[assignment]

    # Support serializing OrderedDict
    def dict_representer(dumper: Any, data: Any) -> Any:
        return dumper.represent_dict(data.items())

    YamlDumper.add_representer(OrderedDict, dict_representer)  # type: ignore[no-untyped-call]
    # Some yaml parsers (e.g. Haskell's) don't understand line breaks.
    # width=1e9 turns off optional line breaks and improves
    # the portability of the outputted yaml.
    return yaml.dump(data, default_flow_style=False, Dumper=YamlDumper, width=1e9)  # type: ignore[no-any-return, call-overload]


# For some reason, some defaults we write to YAML are written as native
# YAML objects, rather than doing them uniformly as strings.  This
# function detects those cases and converts them into native Python
# objects.
def pythonify_default(s: str) -> object:
    if s == "true":
        return True
    elif s == "false":
        return False

    try:
        return int(s)
    except ValueError:
        try:
            return float(s)
        except ValueError:
            return s


# What is a dynamic type?  Over time, the semantic meaning of
# dynamic type has degraded to meaninglessness (in the old days,
# it captured dtype-ness of types, but that has gone away with
# the removal of TH).  These days, it's mostly the same thing as
# the C++ API argument type, except that Tensor and Tensor?
# arguments simply present as Tensor.
#
# TODO: Get rid of dynamic_type, after getting tools/autograd
# to use the new codegen framework
def dynamic_type(t: Type) -> str:
    if isinstance(t, OptionalType):
        return dynamic_type(t.elem)
    # Note we don't use t.is_tensor_like() here because it would
    # also include Tensor[]
    if str(t) == "Tensor":
        return "at::Tensor"
    # This is a legacy concept, so never report SymInt
    return cpp.argumenttype_type(
        t, mutable=False, binds="__placeholder__", symint=False
    ).cpp_type()


def compute_method_of_yaml(variants: Set[Variant]) -> List[str]:
    # This is written out explicitly to ensure that Tensor and
    # namespace are put into the list in the right order
    method_of = ["Type"]
    if Variant.method in variants:
        method_of.append("Tensor")
    if Variant.function in variants:
        method_of.append("namespace")
    return method_of


def compute_returns_yaml(
    f: NativeFunction,
) -> Tuple[List[Dict[str, str]], Dict[str, str]]:
    # Note [name and field_name]
    # ~~~~~~~~~~~~~~~~~~~~~~~~~~
    # To understand name_to_field_name, we must first talk about this
    # schema:
    #
    #   lstsq.X(Tensor self, Tensor A, *, Tensor(a!) X, Tensor(b!) qr) -> (Tensor(a!) solution, Tensor(b!) QR)
    #
    # There is something very odd about this schema: it is an out
    # variant of the function (that is to say, it will convert into
    # at::lstsq_out() in the C++ API), but the names of the output
    # return arguments don't match the keyword argument names of
    # the inputs.  It TURNS OUT that in this situation, the historical
    # Declarations.yaml we want to output is this (abbreviated to
    # only show relevant fields):
    #
    #   arguments:
    #     ...
    #   - field_name: solution
    #     name: X
    #   - field_name: QR
    #     name: qr
    #     ...
    #
    #   returns:
    #   - field_name: solution
    #     name: X
    #   - field_name: QR
    #     name: qr
    #
    # The name of the return fields is stored in 'field_name', and the
    # name of the arguments is stored in 'name'.  So when we process
    # arguments, we need a way to get at the corresponding return.  At
    # the moment, this is most conveniently done by constructing a
    # mapping from name (the argument concept) to field_name (the
    # return concept) while processing return arguments, since we don't
    # directly maintain this correspondence in the modeling of function
    # schema itself.
    #
    # See also https://github.com/pytorch/pytorch/issues/43114
    name_to_field_name: Dict[str, str] = {}

    # Compute the returns field of the YAML entry
    names = cpp.return_names(f)
    returns = []
    for i, (r, name) in enumerate(zip(f.func.returns, names)):
        ret = {
            "dynamic_type": dynamic_type(r.type),
            "name": name,
            # legacy, report ints
            "type": cpp.return_type(r, symint=False).cpp_type(),
        }

        if r.name:
            # See Note [name and field_name]
            ret["field_name"] = r.name
            if f.func.is_out_fn():
                name_to_field_name[f.func.arguments.out[i].name] = r.name

        returns.append(ret)

    return returns, name_to_field_name


# arguments in yaml roughly corresponds to the public C++ API
def compute_cpp_argument_yaml(
    cpp_a: Binding,
    *,
    schema_order: bool,
    kwarg_only_set: Set[str],
    out_arg_set: Set[str],
    name_to_field_name: Dict[str, str],
) -> object:
    if isinstance(cpp_a.argument, TensorOptionsArguments):
        arg: Dict[str, object] = {
            "annotation": None,
            "dynamic_type": "at::TensorOptions",
            "is_nullable": False,
            "name": cpp_a.name,
            "type": cpp_a.type,
            "kwarg_only": True,
        }
        if cpp_a.default is not None:
            arg["default"] = cpp_a.default
        return arg
    elif isinstance(cpp_a.argument, SelfArgument):
        raise AssertionError()
    elif isinstance(cpp_a.argument, Argument):
        return compute_argument_yaml(
            cpp_a.argument,
            schema_order=schema_order,
            kwarg_only_set=kwarg_only_set,
            out_arg_set=out_arg_set,
            name_to_field_name=name_to_field_name,
        )


def compute_argument_yaml(
    a: Argument,
    *,
    schema_order: bool,
    kwarg_only_set: Set[str],
    out_arg_set: Set[str],
    name_to_field_name: Dict[str, str],
) -> object:
    arg: Dict[str, object] = {
        "annotation": str(a.annotation) if a.annotation else None,
        "dynamic_type": dynamic_type(a.type),
        "is_nullable": a.type.is_nullable(),
        "name": a.name,
        # legacy, report ints
        "type": cpp.argument_type(a, binds="__placeholder__", symint=False).cpp_type(),
    }
    if a.default is not None:
<<<<<<< HEAD
        arg["default"] = pythonify_default(cpp.default_expr(a.default, a.type, symint=False))
=======
        arg["default"] = pythonify_default(
            cpp.default_expr(a.default, a.type, symint=False)
        )
>>>>>>> 16e35bd1
    if a.name in kwarg_only_set:
        arg["kwarg_only"] = True
    if a.name in out_arg_set:
        arg["output"] = True
        arg["allocate"] = True
        # See Note [name and field_name]
        if a.name in name_to_field_name:
            arg["field_name"] = name_to_field_name[a.name]
    # Historically, booleans don't get their size recorded, because it
    # is already built into the cpp type (e.g., std::array<bool, 4>)
    l = a.type.is_list_like()
    if l is not None and l.size is not None and str(l.elem) != "bool":
        arg["size"] = l.size
    return arg


@with_native_function
def compute_declaration_yaml(f: NativeFunction) -> object:
    returns, name_to_field_name = compute_returns_yaml(f)

    # These sets are used to conveniently test if an argument is a
    # kwarg-only or out argument
    kwarg_only_set = set(a.name for a in f.func.arguments.flat_kwarg_only)
    out_arg_set = set(a.name for a in f.func.arguments.out)

    sig_group = CppSignatureGroup.from_native_function(
        f, method=False, fallback_binding=False
    )
    cpp_args = sig_group.signature.arguments()
    arguments = [
        compute_cpp_argument_yaml(
            cpp_a,
            schema_order=False,
            kwarg_only_set=kwarg_only_set,
            out_arg_set=out_arg_set,
            name_to_field_name=name_to_field_name,
        )
        for cpp_a in cpp_args
    ]

    schema_order_jit_arguments = list(f.func.schema_order_arguments())

    schema_order_arguments = [
        compute_argument_yaml(
            a,
            schema_order=True,
            kwarg_only_set=kwarg_only_set,
            out_arg_set=out_arg_set,
            name_to_field_name=name_to_field_name,
        )
        for a in schema_order_jit_arguments
    ]

    cpp_schema_order_types = [
        # NB: method here doesn't matter
        r.type
        for a in schema_order_jit_arguments
        for r in cpp.argument(
            a,
            method=False,
            cpp_no_default_args=set(),
            faithful=False,
            symint=False,
            has_tensor_options=False,
        )
    ]

    # legacy, report ints
    cpp_returns = cpp.returns_type(f.func.returns, symint=False).cpp_type()
    schema_order_cpp_signature = f"{cpp_returns} ({', '.join(cpp_schema_order_types)})"

    is_factory_method = (
        any(isinstance(a.argument, TensorOptionsArguments) for a in cpp_args)
        and Variant.method not in f.variants
    )

    return OrderedDict(
        [
            ("name", cpp.name(f.func)),
            ("operator_name", str(f.func.name.name)),
            ("overload_name", str(f.func.name.overload_name)),
            ("manual_kernel_registration", f.manual_kernel_registration),
            (
                "category_override",
                f.category_override if f.category_override is not None else "",
            ),
            ("schema_string", f"aten::{f.func}"),
            ("arguments", arguments),
            ("schema_order_cpp_signature", schema_order_cpp_signature),
            ("schema_order_arguments", schema_order_arguments),
            ("method_of", compute_method_of_yaml(f.variants)),
            ("mode", "native"),
            ("python_module", "" if f.python_module is None else f.python_module),
            ("returns", returns),
            ("inplace", f.func.name.name.inplace),
            ("is_factory_method", is_factory_method),
            ("abstract", f.is_abstract),
            ("device_guard", f.device_guard),
            ("with_gil", False),
            ("deprecated", False),
            ("has_math_kernel", f.has_composite_implicit_autograd_kernel),
        ]
    )


# See Note [Auto generated composite kernels]
def has_autogenerated_composite_kernel(f: NativeFunction) -> bool:
    return (f.structured or f.structured_delegate is not None) and (
        f.func.kind() == SchemaKind.functional or f.func.kind() == SchemaKind.inplace
    )


@with_native_function_and_indices
def compute_registration_declarations(
    f: NativeFunction, backend_indices: Dict[DispatchKey, BackendIndex]
) -> str:
    name = dispatcher.name(f.func)
    returns_type = dispatcher.returns_type(
        f.func.returns
    ).cpp_type_registration_declarations()
    args = dispatcher.arguments(f.func)
    args_str = ", ".join(a.no_default().decl_registration_declarations() for a in args)
    comment_data: Dict[str, str] = {
        "schema": f"aten::{f.func}",
        # TODO: What exactly is the semantics of the 'dispatch' field?
        "dispatch": str(
            {k for k, v in backend_indices.items() if v.has_kernel(f)}
            != {DispatchKey.CompositeImplicitAutograd}
            and {k for k, v in backend_indices.items() if v.has_kernel(f)}
            != {
                DispatchKey.CompositeImplicitAutograd,
                DispatchKey.CompositeImplicitAutogradNestedTensor,
            }
        ),
        "default": str(f.has_composite_kernel or has_autogenerated_composite_kernel(f)),
    }
    return f"""{returns_type} {name}({args_str}); // {json.dumps(comment_data)}
"""


# ~~~~~~~~~~~~~~~~~~~~~~~~~~~~~~~~~~~~~~~~~~~~~~~~~~~~~~~~~~~~~~~~~~~ #
#
#                           RUN IT ALL
#
# ~~~~~~~~~~~~~~~~~~~~~~~~~~~~~~~~~~~~~~~~~~~~~~~~~~~~~~~~~~~~~~~~~~~ #


def get_custom_build_selector(
    provided_op_registration_allowlist: Optional[List[str]],
    op_selection_yaml_path: Optional[str],
) -> SelectiveBuilder:
    assert not (
        provided_op_registration_allowlist is not None
        and op_selection_yaml_path is not None
    ), (
        "Both provided_op_registration_allowlist and "
        + "op_selection_yaml_path can NOT be provided at the "
        + "same time."
    )

    op_registration_allowlist: Optional[Set[str]] = None
    if provided_op_registration_allowlist is not None:
        op_registration_allowlist = set(provided_op_registration_allowlist)

    if op_registration_allowlist is not None:
        selector = SelectiveBuilder.from_legacy_op_registration_allow_list(
            op_registration_allowlist,
            True,
            False,
        )
    elif op_selection_yaml_path is not None:
        selector = SelectiveBuilder.from_yaml_path(op_selection_yaml_path)
    else:
        selector = SelectiveBuilder.get_nop_selector()

    return selector


def get_grouped_by_view_native_functions(
    native_functions: Sequence[NativeFunction],
) -> Sequence[Union[NativeFunction, NativeFunctionsViewGroup]]:
    def maybe_create_view_group(
        d: Dict[Union[ViewSchemaKind, SchemaKind], NativeFunction]
    ) -> List[Union[NativeFunction, NativeFunctionsViewGroup]]:
        funcs: List[Union[NativeFunction, NativeFunctionsViewGroup]] = []
        if ViewSchemaKind.aliasing in d:
            view = d.pop(ViewSchemaKind.aliasing)
            view_inplace = d.pop(ViewSchemaKind.aliasing_inplace, None)
            view_copy = d.pop(SchemaKind.functional, None)

            funcs.append(
                NativeFunctionsViewGroup(
                    view=view,
                    view_copy=view_copy,
                    view_inplace=view_inplace,
                )
            )
        # Take the remaining functions that weren't part of the view group
        # and emit them separately
        for func in d.values():
            funcs.append(func)
        return funcs

    grouped_by_views: Dict[
        FunctionSchema, Dict[Union[SchemaKind, ViewSchemaKind], NativeFunction]
    ] = defaultdict(dict)
    for f in native_functions:
        schema = f.func.view_signature()
        view_kind: ViewSchemaKind = f.view_schema_kind
        # We need to group up ops relevant to the same "view", consisting of:
        # view op (ViewSchemaKind.aliasing)
        # view_inplace op (ViewSchemaKind.aliasing_inplace)
        # view_copy op (SchemaKind.functional)
        if view_kind == ViewSchemaKind.non_aliasing:
            kind = f.func.kind()
            assert kind not in grouped_by_views[schema]
            grouped_by_views[schema][kind] = f
        else:
            assert view_kind not in grouped_by_views[schema]
            grouped_by_views[schema][view_kind] = f

    return list(concatMap(maybe_create_view_group, grouped_by_views.values()))


def get_grouped_native_functions(
    native_functions: Sequence[NativeFunction],
) -> Sequence[Union[NativeFunction, NativeFunctionsGroup]]:
    def flatten_pre_group(
        d: Dict[SchemaKind, NativeFunction]
    ) -> Sequence[Union[NativeFunction, NativeFunctionsGroup]]:
        r = NativeFunctionsGroup.from_dict(d)
        if r is None:
            # Invariant: any NativeFunctions that are code-generated
            # should have been grouped into NativeFunctionsGroup objects
            assert not any("generated" in f.tags for f in d.values())
            return list(d.values())
        else:
            return [r]

    # TODO: how come ValuesView isn't a Sequence lol
    pre_grouped_native_functions = pre_group_native_functions(native_functions)
    return list(
        concatMap(flatten_pre_group, list(pre_grouped_native_functions.values()))
    )


# Return native function declarations grouped by their namespaces.
def get_native_function_declarations(
    *,
    grouped_native_functions: Sequence[Union[NativeFunction, NativeFunctionsGroup]],
    backend_indices: Dict[DispatchKey, BackendIndex],
) -> List[str]:
    declarations: List[str] = []
    ns_grouped_kernels: Dict[str, List[str]] = defaultdict(list)
    newline = "\n"
    for f in grouped_native_functions:
        native_function_namespaces = set()
        dispatch_keys = set()
        for dispatch_key, backend_idx in backend_indices.items():
            backend_metadata = backend_idx.get_kernel(f)
            if backend_metadata:
                namespace = backend_metadata.cpp_namespace
                dispatch_keys.add(dispatch_key)
                native_function_namespaces.add(namespace)
            else:
                namespace = DEFAULT_KERNEL_NAMESPACE
            assert (
                len(native_function_namespaces) <= 1
            ), f"Codegen only supports one namespace per operator, got {native_function_namespaces} from {dispatch_keys}"
            ns_grouped_kernels[namespace].extend(
                dest.compute_native_function_declaration(f, backend_idx)
            )

    for namespace, kernels in ns_grouped_kernels.items():
        ns_helper = NamespaceHelper(
            namespace_str=namespace,
            entity_name="",
            max_level=3,
        )
        # Convert to a set first to remove duplicate kernel names. Backends are
        # allowed to repeat kernel names; only generate the declaration once!
        ordered_kernels = list(OrderedDict.fromkeys(kernels))
        declarations.extend(
            f"""
{ns_helper.prologue}
{newline.join(ordered_kernels)}
{ns_helper.epilogue}
        """.split(
                newline
            )
        )
    return declarations


def get_kernel_namespace(
    *, f: Union[NativeFunction, NativeFunctionsGroup], backend_idx: BackendIndex
) -> str:
    backend_metadata = backend_idx.get_kernel(f)
    assert not backend_metadata or "::native" in backend_metadata.cpp_namespace, (
        f"The kernel for function {f.func.name if isinstance(f, NativeFunction) else f.functional.func.name} "
        f"with dispatch key {backend_idx.dispatch_key}"
        f" has a namespace {backend_metadata.cpp_namespace} and it's not ending with '::native'."
    )
    return (
        backend_metadata.cpp_namespace if backend_metadata else DEFAULT_KERNEL_NAMESPACE
    )


# Return native function definitions grouped by dispatch key and custom namespace.
# Used in RegisterDispatchKey.cpp and etc.
def get_native_function_definitions(
    *,
    fm: FileManager,
    grouped_native_functions: Sequence[Union[NativeFunction, NativeFunctionsGroup]],
    dispatch_key: DispatchKey,
    backend_idx: BackendIndex,
    selector: SelectiveBuilder,
    rocm: bool,
    symint: bool,
    skip_dispatcher_op_registration: bool,
    gen_dispatch_helpers: bool,
) -> List[str]:
    definitions: List[str] = []
    ns_definitions: Dict[str, List[str]] = defaultdict(list)
    anonymous_definitions: Dict[str, List[str]] = defaultdict(list)
    registrations: Dict[str, Dict[str, List[str]]] = defaultdict(dict)
    newline = "\n"
    ns_gen = dest.RegisterDispatchKey(
        backend_idx,
        Target.NAMESPACED_DEFINITION,
        selector,
        rocm=rocm,
        symint=symint,
        class_method_name=None,
        skip_dispatcher_op_registration=skip_dispatcher_op_registration,
    )
    anonymous_gen = dest.RegisterDispatchKey(
        backend_idx,
        Target.ANONYMOUS_DEFINITION,
        selector,
        rocm=rocm,
        symint=symint,
        class_method_name=None,
        skip_dispatcher_op_registration=skip_dispatcher_op_registration,
    )
    reg_gen = dest.RegisterDispatchKey(
        backend_idx,
        Target.REGISTRATION,
        selector,
        rocm=rocm,
        symint=symint,
        class_method_name=None,
        skip_dispatcher_op_registration=skip_dispatcher_op_registration,
    )
    for f in grouped_native_functions:
        kernel_namespace = get_kernel_namespace(f=f, backend_idx=backend_idx).replace(
            "::native", ""
        )

        ns_definitions[kernel_namespace].extend(
            ns_gen(f),
        )
        anonymous_definitions[kernel_namespace].extend(
            anonymous_gen(f),
        )
        namespace = (
            f.namespace if isinstance(f, NativeFunction) else f.functional.namespace
        )
        if namespace not in registrations[kernel_namespace]:
            registrations[kernel_namespace] = defaultdict(list)
        registrations[kernel_namespace][namespace].extend(
            reg_gen(f),
        )

    for kernel_namespace in ns_definitions:
        if len(ns_definitions[kernel_namespace]) == 0:
            continue
        ns_helper = NamespaceHelper(namespace_str=kernel_namespace)
        registration_body = ""
        for namespace in registrations[kernel_namespace]:
            if not registrations[kernel_namespace][namespace]:
                continue
            registration_body += f"""
TORCH_LIBRARY_IMPL({namespace}, {dispatch_key}, m) {{
    {newline.join(registrations[kernel_namespace][namespace])}
}};"""
        definitions.extend(
            fm.substitute_with_template(
                "RegisterDispatchDefinitions.ini",
                lambda: {
                    "ns_prologue": ns_helper.prologue,
                    "ns_epilogue": ns_helper.epilogue,
                    "dispatch_helpers": dest.gen_registration_helpers(backend_idx)
                    if gen_dispatch_helpers
                    else [],
                    "dispatch_anonymous_definitions": anonymous_definitions[
                        kernel_namespace
                    ],
                    "static_init_dispatch_registrations": ""
                    if skip_dispatcher_op_registration
                    else registration_body,
                    "deferred_dispatch_registrations": "",
                    "dispatch_namespace": dispatch_key.lower(),
                    "dispatch_namespaced_definitions": ns_definitions[kernel_namespace],
                },
            ).split(newline)
        )

    return definitions


# Return native function declarations grouped by dispatch key and custom namespace.
# Used in CPUFunctions_inl.h and etc.
def get_namespaced_declaration(
    *,
    grouped_native_functions: Sequence[Union[NativeFunction, NativeFunctionsGroup]],
    dispatch_key: DispatchKey,
    backend_idx: BackendIndex,
    selector: SelectiveBuilder,
    rocm: bool,
    symint: bool,
) -> List[str]:
    declarations: List[str] = []
    ns_grouped_kernels: Dict[str, List[str]] = defaultdict(list)
    newline = "\n"
    func = dest.RegisterDispatchKey(
        backend_idx,
        Target.NAMESPACED_DECLARATION,
        selector,
        rocm=rocm,
        class_method_name=None,
        skip_dispatcher_op_registration=False,
        symint=symint,
    )
    for f in grouped_native_functions:
        namespace = get_kernel_namespace(f=f, backend_idx=backend_idx).replace(
            "native", dispatch_key.lower()
        )

        ns_grouped_kernels[namespace].extend(
            func(f),
        )

    for namespace, kernels in ns_grouped_kernels.items():
        if len(kernels) == 0:
            continue
        ns_helper = NamespaceHelper(
            namespace_str=namespace, entity_name="", max_level=3
        )
        ordered_kernels = list(OrderedDict.fromkeys(kernels))
        declarations.extend(
            f"""
{ns_helper.prologue}
{newline.join(ordered_kernels)}
{ns_helper.epilogue}
        """.split(
                newline
            )
        )
    return declarations


# Return native function schema registration code for aten and other namespaces.
def get_native_function_schema_registrations(
    *,
    native_functions: Sequence[NativeFunction],
    schema_selector: SelectiveBuilder,
) -> Tuple[List[str], str]:
    ns_native_functions: Dict[str, List[NativeFunction]] = defaultdict(list)
    for native_function in native_functions:
        ns_native_functions[native_function.namespace].append(native_function)
    schema_registrations = ""
    aten_schema_registrations = []
    custom_namespace = None
    for namespace, funcs in ns_native_functions.items():

        schema_registrations_body = list(
            mapMaybe(RegisterSchema(schema_selector), funcs)
        )
        # NB: we have to separate aten namespace registration from other namespaces,
        # because in the template we hardcoded an operator for ATen already.
        if namespace == "aten":
            aten_schema_registrations = schema_registrations_body
        else:
            custom_namespace = namespace
            tab = "\t"
            schema_registrations += f"""
TORCH_LIBRARY({custom_namespace}, m) {{
  {tab.join(schema_registrations_body)}
}};"""
    return (aten_schema_registrations, schema_registrations)


def gen_aggregated_headers(
    *,
    native_functions: Sequence[NativeFunction],
    grouped_native_functions: Sequence[Union[NativeFunction, NativeFunctionsGroup]],
    structured_native_functions: Sequence[NativeFunctionsGroup],
    static_dispatch_idx: List[BackendIndex],
    selector: SelectiveBuilder,
    backend_indices: Dict[DispatchKey, BackendIndex],
    cpu_fm: FileManager,
    cuda_fm: FileManager,
    functions_keys: Set[DispatchKey],
    dispatch_keys: Sequence[DispatchKey],
    rocm: bool,
) -> None:
    # Buck doesn't support dynamic output files, so we aggregate all operator
    # headers into a single file
    cpu_fm.write(
        "NativeMetaFunctions.h",
        lambda: {
            "NativeMetaFunctions_includes": [],
            "NativeMetaFunctions_declarations": list(
                mapMaybe(compute_meta_function_declaration, structured_native_functions)
            ),
        },
    )
    method_native_functions = [
        fn for fn in native_functions if Variant.method in fn.variants
    ]
    non_method_native_functions = [
        fn for fn in native_functions if fn not in method_native_functions
    ]
    cpu_fm.write(
        "MethodOperators.h",
        lambda: {
            "MethodOperators_includes": [],
            "MethodOperators_declarations": list(
                mapMaybe(
                    ComputeOperators(
                        Target.DECLARATION,
                        static_dispatch_backend_indices=static_dispatch_idx,
                    ),
                    method_native_functions,
                )
            ),
        },
    )
    cpu_fm.write(
        "Operators.h",
        lambda: {
            "Operators_includes": ["#include <ATen/MethodOperators.h>"],
            "Operators_declarations": list(
                mapMaybe(
                    ComputeOperators(
                        Target.DECLARATION,
                        static_dispatch_backend_indices=static_dispatch_idx,
                    ),
                    non_method_native_functions,
                )
            ),
        },
    )
    cpu_fm.write(
        "Functions.h",
        lambda: {
            "static_dispatch_extra_headers": static_dispatch_extra_headers(
                static_dispatch_idx
            ),
            "Functions_includes": ["#include <ATen/Operators.h>"],
            "Functions_declarations": list(
                mapMaybe(
                    ComputeFunction(),
                    native_functions,
                )
            ),
        },
    )
    declarations = get_native_function_declarations(
        grouped_native_functions=grouped_native_functions,
        backend_indices=backend_indices,
    )
    cpu_fm.write(
        "NativeFunctions.h",
        lambda: {
            "NativeFunctions_includes": ["#include <ATen/NativeMetaFunctions.h>"],
            "NativeFunctions_declarations": declarations,
        },
    )

    for dispatch_key in dispatch_keys:
        fm = cuda_fm if is_cuda_dispatch_key(dispatch_key) else cpu_fm
        if dispatch_key in functions_keys:
            inl_headers = f"#include <ATen/{dispatch_key}Functions_inl.h>"

            fm.write_with_template(
                f"{dispatch_key}Functions.h",
                "DispatchKeyFunctions.h",
                lambda: {
                    "dispatch_key": str(dispatch_key),
                    "inline_headers": inl_headers,
                },
            )
            fm.write_with_template(
                f"{dispatch_key}Functions_inl.h",
                "DispatchKeyFunctions_inl.h",
                lambda: {
                    "DispatchKeyFunctions_inl_includes": [],
                    "dispatch_namespace": dispatch_key.lower(),
                    "dispatch_namespaced_declarations": get_namespaced_declaration(
                        grouped_native_functions=grouped_native_functions,
                        dispatch_key=dispatch_key,
                        backend_idx=backend_indices[dispatch_key],
                        selector=selector,
                        rocm=rocm,
                        symint=True,
                    ),
                },
            )

        del fm


def gen_per_operator_headers(
    *,
    native_functions: Sequence[NativeFunction],
    grouped_native_functions: Sequence[Union[NativeFunction, NativeFunctionsGroup]],
    static_dispatch_idx: List[BackendIndex],
    selector: SelectiveBuilder,
    backend_indices: Dict[DispatchKey, BackendIndex],
    cpu_fm: FileManager,
    cuda_fm: FileManager,
    ops_fm: FileManager,
    functions_keys: Set[DispatchKey],
    dispatch_keys: Sequence[DispatchKey],
    rocm: bool,
) -> None:
    # For CMake builds, split operator declarations into separate headers in
    # the ATen/ops folder to split up header dependencies
    functions_by_root_name: Dict[str, List[NativeFunction]] = defaultdict(lambda: [])
    for fn in native_functions:
        functions_by_root_name[fn.root_name].append(fn)

    grouped_functions_by_root_name: Dict[
        str, List[Union[NativeFunction, NativeFunctionsGroup]]
    ] = defaultdict(lambda: [])
    for group in grouped_native_functions:
        name = group.root_name
        grouped_functions_by_root_name[name].append(group)

    for name, functions in functions_by_root_name.items():
        ops_fm.write_with_template(
            f"{name}_ops.h",
            "Operator.h",
            lambda: {
                "declarations": list(
                    mapMaybe(
                        ComputeOperators(
                            Target.DECLARATION,
                            static_dispatch_backend_indices=static_dispatch_idx,
                        ),
                        functions,
                    )
                ),
            },
        )

        ops_fm.write_with_template(
            f"{name}.h",
            "Function.h",
            lambda: {
                "static_dispatch_ops_headers": list(
                    mapMaybe(
                        lambda fn: static_dispatch_ops_header(
                            fn, backend_index=static_dispatch_idx
                        ),
                        functions,
                    )
                ),
                "operator_includes": f"#include <ATen/ops/{name}_ops.h>",
                "function_definitions": list(
                    mapMaybe(
                        ComputeFunction(),
                        functions,
                    )
                ),
            },
        )

        grouped_functions = grouped_functions_by_root_name.get(name, [])
        structured_functions = [
            fn
            for fn in grouped_functions
            if isinstance(fn, NativeFunctionsGroup) and fn.structured
        ]
        is_structured = len(structured_functions) > 0

        if is_structured:
            ops_fm.write_with_template(
                f"{name}_meta.h",
                "NativeMetaFunction.h",
                lambda: {
                    "meta_function_declarations": list(
                        mapMaybe(
                            compute_meta_function_declaration, structured_functions
                        )
                    ),
                },
            )
        declarations = get_native_function_declarations(
            grouped_native_functions=grouped_functions, backend_indices=backend_indices
        )
        ops_fm.write_with_template(
            f"{name}_native.h",
            "NativeFunction.h",
            lambda: {
                "extra_includes": (
                    f"#include <ATen/ops/{name}_meta.h>" if is_structured else []
                ),
                "native_function_declarations": declarations,
            },
        )

    for category, suffix in [
        ("Functions", ""),
        ("Operators", "_ops"),
        ("NativeMetaFunctions", "_meta"),
        ("NativeFunctions", "_native"),
    ]:
        cpu_fm.write(
            f"{category}.h",
            lambda: {
                f"{category}_includes": [
                    f"#include <ATen/ops/{name}{suffix}.h>"
                    for name in sorted(functions_by_root_name.keys())
                ],
                f"{category}_declarations": [],
            },
        )

    for dispatch_key in dispatch_keys:
        if dispatch_key not in functions_keys:
            continue

        dispatch_namespace = dispatch_key.lower()
        dispatch_names = []

        for name, functions in functions_by_root_name.items():
            grouped_functions = grouped_functions_by_root_name.get(name, [])
            declarations = list(
                concatMap(
                    dest.RegisterDispatchKey(
                        backend_indices[dispatch_key],
                        Target.NAMESPACED_DECLARATION,
                        selector,
                        rocm=rocm,
                        symint=True,
                        class_method_name=None,
                        skip_dispatcher_op_registration=False,
                    ),
                    grouped_functions,
                )
            )

            if len(declarations) == 0:
                continue

            dispatch_names.append(name)
            ops_fm.write_with_template(
                f"{name}_{dispatch_namespace}_dispatch.h",
                "DispatchKeyFunction.h",
                lambda: {
                    "dispatch_namespace": dispatch_namespace,
                    "dispatch_namespaced_declarations": declarations,
                },
            )

        fm = cuda_fm if is_cuda_dispatch_key(dispatch_key) else cpu_fm
        inl_headers = f"#include <ATen/{dispatch_key}Functions_inl.h>"

        fm.write_with_template(
            f"{dispatch_key}Functions.h",
            "DispatchKeyFunctions.h",
            lambda: {
                "dispatch_key": str(dispatch_key),
                "inline_headers": inl_headers,
            },
        )
        fm.write_with_template(
            f"{dispatch_key}Functions_inl.h",
            "DispatchKeyFunctions_inl.h",
            lambda: {
                "dispatch_namespace": dispatch_namespace,
                "DispatchKeyFunctions_inl_includes": [
                    f"#include <ATen/ops/{name}_{dispatch_namespace}_dispatch.h>"
                    for name in sorted(dispatch_names)
                ],
                "dispatch_namespaced_declarations": [],
            },
        )
        del fm

    cpu_fm.write(
        "MethodOperators.h",
        lambda: {
            "MethodOperators_includes": sorted(
                f"#include <ATen/ops/{name}_ops.h>"
                for name, functions in functions_by_root_name.items()
                if any(Variant.method in fn.variants for fn in functions)
            ),
            "MethodOperators_declarations": [],
        },
    )


def gen_headers(
    *,
    native_functions: Sequence[NativeFunction],
    valid_tags: Set[str],
    grouped_native_functions: Sequence[Union[NativeFunction, NativeFunctionsGroup]],
    structured_native_functions: Sequence[NativeFunctionsGroup],
    static_dispatch_idx: List[BackendIndex],
    selector: SelectiveBuilder,
    backend_indices: Dict[DispatchKey, BackendIndex],
    core_fm: FileManager,
    cpu_fm: FileManager,
    cuda_fm: FileManager,
    ops_fm: FileManager,
    dispatch_keys: Sequence[DispatchKey],
    functions_keys: Set[DispatchKey],
    rocm: bool,
    per_operator_headers: bool,
) -> None:
    if per_operator_headers:
        gen_per_operator_headers(
            native_functions=native_functions,
            grouped_native_functions=grouped_native_functions,
            static_dispatch_idx=static_dispatch_idx,
            selector=selector,
            backend_indices=backend_indices,
            cpu_fm=cpu_fm,
            cuda_fm=cuda_fm,
            ops_fm=ops_fm,
            dispatch_keys=dispatch_keys,
            functions_keys=functions_keys,
            rocm=rocm,
        )
    else:
        gen_aggregated_headers(
            native_functions=native_functions,
            grouped_native_functions=grouped_native_functions,
            structured_native_functions=structured_native_functions,
            static_dispatch_idx=static_dispatch_idx,
            selector=selector,
            backend_indices=backend_indices,
            cpu_fm=cpu_fm,
            cuda_fm=cuda_fm,
            dispatch_keys=dispatch_keys,
            functions_keys=functions_keys,
            rocm=rocm,
        )

    core_fm.write(
        "TensorBody.h",
        lambda: {
            "tensor_method_declarations": list(
                mapMaybe(
                    ComputeTensorMethod(
                        target=Target.DECLARATION,
                        static_dispatch_backend_indices=static_dispatch_idx,
                    ),
                    native_functions,
                )
            ),
            "tensor_method_definitions": list(
                mapMaybe(
                    ComputeTensorMethod(
                        target=Target.DEFINITION,
                        static_dispatch_backend_indices=static_dispatch_idx,
                    ),
                    native_functions,
                )
            ),
        },
    )

    cpu_fm.write(
        "RedispatchFunctions.h",
        lambda: {
            "function_redispatch_definitions": list(
                mapMaybe(ComputeRedispatchFunction(), native_functions)
            ),
        },
    )

    cpu_fm.write(
        "RegistrationDeclarations.h",
        lambda: {
            "registration_declarations": [
                compute_registration_declarations(f, backend_indices)
                for f in native_functions
            ],
        },
    )

    cpu_fm.write(
        "VmapGeneratedPlumbing.h", lambda: gen_all_vmap_plumbing(native_functions)
    )

    def gen_aten_interned_strings() -> Dict[str, str]:
        attrs = set()  # All function argument names
        names = set()  # All ATen function names
        for func in native_functions:
            names.add(str(func.func.name.name))
            # Some operators don't have a functional variant but we still create a
            # symbol without the underscore
            names.add(func.func.name.name.base)

            for arg in func.func.schema_order_arguments():
                attrs.add(arg.name)

        # These are keywords in C++, so aren't valid symbol names
        # https://en.cppreference.com/w/cpp/language/operator_alternative
        names -= set(
            [
                "and",
                "and_eq",
                "bitand",
                "bitor",
                "compl",
                "not",
                "not_eq",
                "or",
                "or_eq",
                "xor",
                "xor_eq",
            ]
        )

        return {
            "aten_symbols": " \\\n".join(
                [f"_(aten, {name})" for name in sorted(names)]
            ),
            "attr_symbols": " \\\n".join(
                [f"_(attr, {name})" for name in sorted(attrs)]
            ),
        }

    core_fm.write("aten_interned_strings.h", gen_aten_interned_strings)

    def gen_tags_enum() -> Dict[str, str]:
        return {"enum_of_valid_tags": (",\n".join(sorted(valid_tags)))}

    core_fm.write("enum_tag.h", gen_tags_enum)


def gen_source_files(
    *,
    native_functions: Sequence[NativeFunction],
    grouped_native_functions: Sequence[Union[NativeFunction, NativeFunctionsGroup]],
    structured_native_functions: Sequence[NativeFunctionsGroup],
    view_groups: Sequence[NativeFunctionsViewGroup],
    selector: SelectiveBuilder,
    static_dispatch_idx: List[BackendIndex],
    backend_indices: Dict[DispatchKey, BackendIndex],
    core_fm: FileManager,
    cpu_fm: FileManager,
    cpu_vec_fm: FileManager,
    cuda_fm: FileManager,
    dispatch_keys: Sequence[DispatchKey],
    functions_keys: Set[DispatchKey],
    rocm: bool,
    force_schema_registration: bool,
    per_operator_headers: bool,
    skip_dispatcher_op_registration: bool,
) -> None:
    extra_cuda_headers = """\
#include <c10/cuda/CUDAGuard.h>
#include <ATen/cuda/ATenCUDAGeneral.h>
#include <ATen/cuda/CUDADevice.h>
#include <ATen/cuda/CUDAContext.h>"""
    if rocm:
        extra_cuda_headers = """\
#include <ATen/hip/impl/HIPGuardImplMasqueradingAsCUDA.h>
#include <ATen/hip/ATenHIPGeneral.h>
#include <ATen/hip/HIPDevice.h>
#include <ATen/hip/HIPContext.h>"""

    for dispatch_key in dispatch_keys:
        fm = cuda_fm if is_cuda_dispatch_key(dispatch_key) else cpu_fm

        if per_operator_headers:

            def operator_headers() -> List[str]:
                headers = []
                for g in grouped_native_functions:
                    is_registered = False
                    if backend_index.has_kernel(g):
                        is_registered = True
                    # The above has_kernel test on a group will only test for
                    # the existence of out dispatch, because that's how
                    # structured kernels work. But sometimes functions can be
                    # grouped but not be structured, and then you need to check
                    # each individual piece, as they may have manual dispatch
                    # entries.
                    elif isinstance(g, NativeFunctionsGroup) and any(
                        backend_index.has_kernel(fn) for fn in g.functions()
                    ):
                        is_registered = True
                    # TODO: this condition is a bit questionable
                    # (It has to do with the fact that structured kernels get generated kernels
                    # to the Meta + CompositeExplicitAutogradNonFunctional keys).
                    elif g.structured and dispatch_key in (
                        DispatchKey.Meta,
                        DispatchKey.CompositeExplicitAutogradNonFunctional,
                    ):
                        is_registered = True
                    if not is_registered:
                        continue

                    headers.append(f"#include <ATen/ops/{g.root_name}_native.h>")
                    if (
                        dispatch_key
                        == DispatchKey.CompositeExplicitAutogradNonFunctional
                    ):
                        headers.append(f"#include <ATen/ops/{g.root_name}.h>")
                    if dispatch_key in functions_keys:
                        headers.append(
                            f"#include <ATen/ops/{g.root_name}_{dispatch_namespace}_dispatch.h>"
                        )

                return sorted(set(headers))

        else:

            def operator_headers() -> List[str]:
                headers = ["#include <ATen/NativeFunctions.h>"]
                if dispatch_key == DispatchKey.CompositeExplicitAutogradNonFunctional:
                    headers.append("#include <ATen/Functions.h>")
                if dispatch_key in functions_keys:
                    headers.append(f"#include <ATen/{dispatch_key!s}Functions.h>")
                return headers

        backend_index = backend_indices[dispatch_key]
        ns_grouped_native_functions = defaultdict(list)
        for grouped_native_function in grouped_native_functions:
            namespace = (
                grouped_native_function.namespace
                if isinstance(grouped_native_function, NativeFunction)
                else grouped_native_function.functional.namespace
            )
            ns_grouped_native_functions[namespace].append(grouped_native_function)

        dispatch_namespace = str(dispatch_key).lower()

        # CompositeImplicitAutogradNestdTensor does not currently user the helpers generated
        # compilation will fail when `-Werror=unused-function` flag is set
        gen_dispatch_helpers: bool = (
            dispatch_key != DispatchKey.CompositeImplicitAutogradNestedTensor
        )

        dispatch_definitions = get_native_function_definitions(
            fm=fm,
            grouped_native_functions=grouped_native_functions,
            dispatch_key=dispatch_key,
            backend_idx=backend_index,
            selector=selector,
            rocm=rocm,
            symint=True,
            skip_dispatcher_op_registration=skip_dispatcher_op_registration,
            gen_dispatch_helpers=gen_dispatch_helpers,
        )
        fm.write_with_template(
            f"Register{dispatch_key}.cpp",
            "RegisterDispatchKey.cpp",
            lambda: {
                "extra_cuda_headers": extra_cuda_headers
                if is_cuda_dispatch_key(dispatch_key)
                else "",
                "external_backend_headers": "",
                "dispatch_headers": dest.gen_registration_headers(
                    backend_index, per_operator_headers, rocm
                ),
                "ops_headers": operator_headers(),
                "dispatch_helpers": "",
                "dispatch_definitions": dispatch_definitions,
            },
        )

        for g in structured_native_functions:
            if not g.out.ufunc_inner_loop or not is_ufunc_dispatch_key(dispatch_key):
                continue
            name = g.functional.func.name.name
            if dispatch_key is DispatchKey.CPU:
                assert fm is cpu_fm
                fm.write_with_template(
                    f"UfuncCPU_{name}.cpp",
                    "UfuncCPU.cpp",
                    lambda: {
                        "meta_declaration": compute_meta_function_declaration(g),
                        "native_declaration": dest.compute_native_function_declaration(
                            g, backend_indices[dispatch_key]
                        ),
                        "native_definitions": dest.compute_ufunc_cpu(g),
                    },
                )
                cpu_vec_fm.write_with_template(
                    f"UfuncCPUKernel_{name}.cpp",
                    "UfuncCPUKernel.cpp",
                    lambda: {
                        "name": name,
                        "native_definitions": dest.compute_ufunc_cpu_kernel(g),
                    },
                )
            elif dispatch_key is DispatchKey.CUDA:
                cuda_headers = "#include <ATen/native/cuda/Loops.cuh>"
                if rocm:
                    cuda_headers = "#include <ATen/native/hip/Loops.cuh>"
                fm.write_with_template(
                    f"UfuncCUDA_{name}.cu",
                    "UfuncCUDA.cu",
                    lambda: {
                        "name": name,
                        "cuda_headers": cuda_headers,
                        "meta_declaration": compute_meta_function_declaration(g),
                        "native_declaration": dest.compute_native_function_declaration(
                            g, backend_indices[dispatch_key]
                        ),
                        "native_definitions": dest.compute_ufunc_cuda(g),
                    },
                )
            else:
                raise AssertionError(f"unrecognized {dispatch_key} for ufunc")

        del fm

    # BackendSelect is generated specially
    def gen_backend_select() -> Dict[str, List[str]]:
        relevant_fns = [
            fn for fn in native_functions if needs_backend_select(fn, selector)
        ]
        return {
            "ops_headers": [
                f"#include <ATen/ops/{fn.root_name}_ops.h>" for fn in relevant_fns
            ],
            "backend_select_method_definitions": list(
                mapMaybe(
                    ComputeBackendSelect(Target.DEFINITION, selector), relevant_fns
                )
            ),
            "backend_select_function_registrations": list(
                mapMaybe(
                    ComputeBackendSelect(Target.REGISTRATION, selector), relevant_fns
                )
            ),
        }

    cpu_fm.write("RegisterBackendSelect.cpp", gen_backend_select)

    schema_selector = selector
    if force_schema_registration:
        schema_selector = SelectiveBuilder.get_nop_selector()

    (
        aten_schema_registrations,
        schema_registrations,
    ) = get_native_function_schema_registrations(
        native_functions=native_functions, schema_selector=schema_selector
    )
    cpu_fm.write(
        "RegisterSchema.cpp",
        lambda: {
            "aten_schema_registrations": []
            if skip_dispatcher_op_registration
            else aten_schema_registrations,
            "schema_registrations": []
            if skip_dispatcher_op_registration
            else schema_registrations,
        },
    )

    def key_func(
        fn: Union[NativeFunction, NativeFunctionsGroup, NativeFunctionsViewGroup]
    ) -> str:
        return fn.root_name

    cpu_fm.write_sharded(
        "Operators.cpp",
        native_functions,
        key_fn=key_func,
        env_callable=lambda fn: {
            "operator_headers": [f"#include <ATen/ops/{fn.root_name}.h>"],
            "definitions": [
                ComputeOperators(
                    Target.DEFINITION,
                    static_dispatch_backend_indices=static_dispatch_idx,
                )(fn)
            ],
        },
        base_env={
            "static_dispatch_extra_headers": static_dispatch_extra_headers(
                static_dispatch_idx
            ),
        },
        num_shards=5,
        sharded_keys={
            "operator_headers",
            "definitions",
            "static_dispatch_extra_headers",
        },
    )

    cpu_fm.write("Functions.cpp", lambda: {})

    core_fm.write("TensorMethods.cpp", lambda: {})

    core_fm.write(
        "ATenOpList.cpp",
        lambda: {
            "aten_ops": list(mapMaybe(compute_aten_op, native_functions)),
        },
    )

    def functionalization_env_callable(
        g: Union[NativeFunction, NativeFunctionsGroup, NativeFunctionsViewGroup]
    ) -> Dict[str, List[str]]:
        def gen_op_headers(
            g: Union[NativeFunction, NativeFunctionsGroup, NativeFunctionsViewGroup]
        ) -> List[str]:
            if isinstance(g, NativeFunctionsViewGroup):
                # view ops always get a functionalization kernel
                headers = [
                    f"#include <ATen/ops/{g.view.root_name}_native.h>",
                    f"#include <ATen/ops/{g.view.root_name}_ops.h>",
                ]
                if g.view_copy is not None:
                    headers += [
                        f"#include <ATen/ops/{g.view_copy.root_name}_native.h>",
                        f"#include <ATen/ops/{g.view_copy.root_name}_ops.h>",
                    ]
                return headers
            elif isinstance(g, NativeFunctionsGroup):
                headers = [
                    f"#include <ATen/ops/{g.functional.root_name}_native.h>",
                    f"#include <ATen/ops/{g.functional.root_name}_ops.h>",
                    f"#include <ATen/ops/{g.out.root_name}_native.h>",
                    f"#include <ATen/ops/{g.out.root_name}_ops.h>",
                ]
                if g.inplace is not None:
                    headers += [
                        f"#include <ATen/ops/{g.inplace.root_name}_native.h>",
                        f"#include <ATen/ops/{g.inplace.root_name}_ops.h>",
                    ]
                if g.mutable is not None:
                    headers += [
                        f"#include <ATen/ops/{g.mutable.root_name}_native.h>",
                        f"#include <ATen/ops/{g.mutable.root_name}_ops.h>",
                    ]
                return headers
            else:
                return [
                    f"#include <ATen/ops/{g.root_name}_native.h>",
                    f"#include <ATen/ops/{g.root_name}_ops.h>",
                ]

        return {
            "ops_headers": gen_op_headers(g),
            "func_definitions": gen_functionalization_definition(
                selector,
                g,
            ),
            "func_registrations": gen_functionalization_registration(
                selector,
                g,
                backend_indices[DispatchKey.CompositeImplicitAutograd],
            ),
        }

    all_groups: List[
        Union[NativeFunction, NativeFunctionsGroup, NativeFunctionsViewGroup]
    ] = list(structured_native_functions) + list(
        view_groups  # type: ignore[assignment, arg-type, operator]
    )
    # Note: all operators that functionalization needs to handle (mutable and aliasing ops) should be grouped properly.
    # The only reason we really need to deal with direct NativeFunctions here (instead of the groups) is because:
    # (1) We can provide better error checking (error out if someone introduces a mutable op that doesn't obey the grouping logic)
    # (2) functionalization needs to manually register CompositeImplicitAutograd kernels, which might not be grouped.
    #     Although this could go away long-term if we add a dedicated dispatch key for decompositions.
    structured_map: Dict[OperatorName, NativeFunction] = {
        f.func.name: f
        for f in concatMap(lambda g: list(g.functions()), structured_native_functions)
    }
    view_map: Dict[OperatorName, NativeFunction] = {
        f.func.name: f for f in concatMap(lambda g: list(g.functions()), view_groups)
    }
    for f in native_functions:
        if f.func.name not in structured_map and f.func.name not in view_map:
            all_groups.append(f)

    cpu_fm.write_sharded(
        "RegisterFunctionalization.cpp",
        all_groups,
        key_fn=key_func,
        env_callable=functionalization_env_callable,
        num_shards=4,
        sharded_keys={
            "ops_headers",
            "func_definitions",
            "func_registrations",
            "func_add_back_views_definitions",
            "func_add_back_views_registrations",
        },
    )

    cpu_fm.write(
        "FunctionalInverses.h",
        lambda: {
            "view_inverse_declarations": list(
                mapMaybe(
                    lambda g: gen_functionalization_view_inverse_declaration(
                        selector, g
                    ),
                    view_groups,
                )
            )
        },
    )

    # Note [view_copy NativeFunctions]
    # Every view operator in native_functions.yaml that is not CompositeImplicitAutograd
    # needs to have a corresponding non-aliasing {view}_copy variant.
    # Backends that use functionalization and don't know how to handle aliasing ops
    # are expected to implement kernels for these {view}_copy kernels instead.
    # The code for {view}_copy operators in core is pretty boilerplate-heavy however,
    # so we codegen the following:
    # (1) A CompositeExplicitAutogradNonFunctional kernel for every {view}_copy operator.
    #     These are never explicitly invoked by the functionalization pass,
    #     but they could theoretically be called from user code (I added these kernels for completeness,
    #     since the ops are part of the public API).
    # (2) A derivative formula for every {view}_copy operator
    #     {view}_copy operators can re-use the same derivative formulas as their {view} op counterparts,
    #     so rather than stamping all of the entries out in derivatives.yaml,
    #     we codegen them in.
    #     This is similar to how autograd codegen doesn't require inplace ops to have a derivatives.yaml entry.
    cpu_fm.write(
        "CompositeViewCopyKernels.cpp",
        lambda: {
            "ops_headers": [
                "\n".join(
                    f"#include <ATen/ops/{f.root_name}_ops.h>"
                    for f in (
                        [g.view] if g.view_copy is None else [g.view, g.view_copy]
                    )
                )
                for g in view_groups
            ]
            + [
                "\n".join(
                    f"#include <ATen/ops/{f.root_name}_ops.h>"
                    for f in [g.inplace, g.mutable, g.functional]
                    if f is not None and "generated" not in f.tags
                )
                for g in structured_native_functions
            ],
            "CompositeViewCopyKernel_Definitions": list(
                mapMaybe(GenCompositeViewCopyKernel(backend_indices[DispatchKey.CompositeExplicitAutogradNonFunctional]), view_groups)
            ),
            "GeneratedCompositeFunctional_Definitions": list(
                mapMaybe(
                    gen_composite_functional_kernel,
                    structured_native_functions,
                )
            ),
            "GeneratedCompositeOut_Definitions": list(
                mapMaybe(
                    gen_composite_out_kernel,
                    structured_native_functions,
                )
            ),
        },
    )


def gen_declarations_yaml(
    cpu_fm: FileManager, native_functions: Sequence[NativeFunction]
) -> None:
    cpu_fm.write(
        "Declarations.yaml",
        lambda: format_yaml([compute_declaration_yaml(f) for f in native_functions]),
    )


def get_torchgen_root() -> pathlib.Path:
    """
    If you're depending on torchgen out-of-tree, you can use the root to figure
    out the path to native_functions.yaml
    """
    return pathlib.Path(__file__).parent.resolve()


def main() -> None:
    parser = argparse.ArgumentParser(description="Generate ATen source files")
    parser.add_argument(
        "-s",
        "--source-path",
        help="path to source directory for ATen",
        default="aten/src/ATen",
    )
    parser.add_argument(
        "-o",
        "--output-dependencies",
        help="output a list of dependencies into the given file and exit",
    )
    parser.add_argument(
        "--dry-run",
        action="store_true",
        help="run without writing any files (still updates outputs)",
    )
    parser.add_argument(
        "--per-operator-headers",
        action="store_true",
        help="generate separate headers per operator in ATen/ops",
    )
    parser.add_argument(
        "-d", "--install_dir", help="output directory", default="build/aten/src/ATen"
    )
    parser.add_argument(
        "--rocm",
        action="store_true",
        help="reinterpret CUDA as ROCm/HIP and adjust filepaths accordingly",
    )
    parser.add_argument(
        "--mps",
        action="store_true",
        help="Generate MPS registration code when set",
    )
    # TODO: --op_registration_whitelist will be removed when all call-sites
    # for gen.py are moved over to using the operator YAML file for mobile
    # custom build.
    parser.add_argument(
        "--op_registration_whitelist",
        nargs="*",
        help="filter op registrations by the whitelist (if set); "
        "each item is `namespace`::`operator name` without overload name; "
        "e.g.: aten::empty aten::conv2d ...",
    )
    parser.add_argument(
        "--op_selection_yaml_path",
        help="Provide a path to the operator selection (for custom build) YAML "
        "that contains the information about the set of selected operators "
        "and their categories (training, ...). Each operator is either a "
        "full operator name with overload or just a bare operator name. "
        "The operator names also contain the namespace prefix (e.g. aten::)",
    )
    parser.add_argument(
        "--backend_whitelist",
        nargs="*",
        help="filter dispatch backend by the whitelist (if set), "
        "e.g.: CPU CUDA QuantizedCPU ...",
    )
    parser.add_argument(
        "--static_dispatch_backend",
        nargs="*",
        help="generate static dispatch code for the specific backend (if set)",
    )
    parser.add_argument(
        "--skip_dispatcher_op_registration",
        action="store_true",
        help="Avoid registering operators into the dispatcher.",
    )
    parser.add_argument(
        "--force_schema_registration",
        action="store_true",
        help="force it to generate schema-only registrations for all ops, including"
        "those that are not listed on --op_registration_whitelist",
    )
    parser.add_argument(
        "--generate",
        type=str,
        nargs="*",
        choices=["headers", "sources", "declarations_yaml"],
        default=["headers", "sources", "declarations_yaml"],
        help="Generate only a subset of files",
    )

    options = parser.parse_args()

    selector = get_custom_build_selector(
        options.op_registration_whitelist,
        options.op_selection_yaml_path,
    )

    native_yaml_path = os.path.join(options.source_path, "native/native_functions.yaml")
    tags_yaml_path = os.path.join(options.source_path, "native/tags.yaml")

    from torchgen.model import dispatch_keys

    # TODO: stop generating CUDA kernels for non-CUDA builds
    ignore_keys = set()
    if not options.mps:
        ignore_keys.add(DispatchKey.MPS)

        if DispatchKey.MPS in dispatch_keys:
            del dispatch_keys[dispatch_keys.index(DispatchKey.MPS)]

    parsed_yaml = parse_native_yaml(native_yaml_path, tags_yaml_path, ignore_keys)
    valid_tags = _GLOBAL_PARSE_TAGS_YAML_CACHE[tags_yaml_path]
    native_functions, backend_indices = (
        parsed_yaml.native_functions,
        parsed_yaml.backend_indices,
    )

    grouped_native_functions = get_grouped_native_functions(native_functions)

    structured_native_functions = [
        g for g in grouped_native_functions if isinstance(g, NativeFunctionsGroup)
    ]
    native_functions_with_view_groups = get_grouped_by_view_native_functions(
        native_functions
    )
    view_groups = [
        g
        for g in native_functions_with_view_groups
        if isinstance(g, NativeFunctionsViewGroup)
    ]

    # NB: It is mandatory to NOT use os.path.join here, as the install directory
    # will eventually be ingested by cmake, which does not respect Windows style
    # path slashes.  If you switch this to use os.path.join, you'll get an error
    # like:
    #
    #   Syntax error in cmake code when parsing string
    #
    #     C:/Jenkins/workspace/pytorch-builds/pytorch-win-ws2016-cuda9-cudnn7-py3-build/build/aten/src/ATen\core/TensorMethods.h
    #
    #   Invalid character escape '\c'.
    core_install_dir = f"{options.install_dir}/core"
    pathlib.Path(core_install_dir).mkdir(parents=True, exist_ok=True)
    ops_install_dir = f"{options.install_dir}/ops"
    pathlib.Path(ops_install_dir).mkdir(parents=True, exist_ok=True)

    core_fm = make_file_manager(options=options, install_dir=core_install_dir)
    cpu_fm = make_file_manager(options=options)
    cpu_vec_fm = make_file_manager(options=options)
    cuda_fm = make_file_manager(options=options)
    ops_fm = make_file_manager(options=options, install_dir=ops_install_dir)

    # Only a limited set of dispatch keys get CPUFunctions.h headers generated
    # for them; this is the set
    functions_keys = {
        DispatchKey.CPU,
        DispatchKey.CUDA,
        DispatchKey.CompositeImplicitAutograd,
        DispatchKey.CompositeImplicitAutogradNestedTensor,
        DispatchKey.CompositeExplicitAutograd,
        DispatchKey.CompositeExplicitAutogradNonFunctional,
        DispatchKey.Meta,
    }
    if options.mps:
        functions_keys.add(DispatchKey.MPS)

    if options.backend_whitelist:
        dispatch_keys = [
            k
            for k in dispatch_keys
            if is_generic_dispatch_key(k) or str(k) in options.backend_whitelist
        ]

    static_dispatch_idx: List[BackendIndex] = []
    if options.static_dispatch_backend:
        static_dispatch_idx = [
            backend_indices[DispatchKey.parse(key)]
            for key in options.static_dispatch_backend
        ]
        for key in options.static_dispatch_backend:
            dp_key = DispatchKey.parse(key)
            if dp_key not in functions_keys:
                functions_keys.add(dp_key)

    if "sources" in options.generate:
        gen_source_files(
            native_functions=native_functions,
            grouped_native_functions=grouped_native_functions,
            structured_native_functions=structured_native_functions,
            view_groups=view_groups,
            selector=selector,
            static_dispatch_idx=static_dispatch_idx,
            backend_indices=backend_indices,
            core_fm=core_fm,
            cpu_fm=cpu_fm,
            cpu_vec_fm=cpu_vec_fm,
            cuda_fm=cuda_fm,
            dispatch_keys=dispatch_keys,
            functions_keys=functions_keys,
            rocm=options.rocm,
            force_schema_registration=options.force_schema_registration,
            per_operator_headers=options.per_operator_headers,
            skip_dispatcher_op_registration=options.skip_dispatcher_op_registration,
        )

    if "headers" in options.generate:
        gen_headers(
            native_functions=native_functions,
            valid_tags=valid_tags,
            grouped_native_functions=grouped_native_functions,
            structured_native_functions=structured_native_functions,
            static_dispatch_idx=static_dispatch_idx,
            selector=selector,
            backend_indices=backend_indices,
            core_fm=core_fm,
            cpu_fm=cpu_fm,
            cuda_fm=cuda_fm,
            ops_fm=ops_fm,
            dispatch_keys=dispatch_keys,
            functions_keys=functions_keys,
            rocm=options.rocm,
            per_operator_headers=options.per_operator_headers,
        )

    if "declarations_yaml" in options.generate:
        gen_declarations_yaml(native_functions=native_functions, cpu_fm=cpu_fm)

    if options.output_dependencies:
        depfile_path = pathlib.Path(options.output_dependencies).resolve()
        depfile_name = depfile_path.name
        depfile_stem = depfile_path.stem

        for fm, prefix in [
            (cpu_fm, ""),
            (cpu_vec_fm, "cpu_vec_"),
            (core_fm, "core_"),
            (cuda_fm, "cuda_"),
            (ops_fm, "ops_"),
        ]:
            varname = prefix + depfile_stem
            path = depfile_path.parent / (prefix + depfile_name)
            fm.write_outputs(varname, str(path))


if __name__ == "__main__":
    main()<|MERGE_RESOLUTION|>--- conflicted
+++ resolved
@@ -1151,13 +1151,9 @@
         "type": cpp.argument_type(a, binds="__placeholder__", symint=False).cpp_type(),
     }
     if a.default is not None:
-<<<<<<< HEAD
-        arg["default"] = pythonify_default(cpp.default_expr(a.default, a.type, symint=False))
-=======
         arg["default"] = pythonify_default(
             cpp.default_expr(a.default, a.type, symint=False)
         )
->>>>>>> 16e35bd1
     if a.name in kwarg_only_set:
         arg["kwarg_only"] = True
     if a.name in out_arg_set:
