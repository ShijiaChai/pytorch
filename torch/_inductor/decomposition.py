--- conflicted
+++ resolved
@@ -17,7 +17,6 @@
 
 decompositions = get_decompositions(
     [
-        aten.acos,
         aten._adaptive_avg_pool2d_backward,
         aten.addcmul,
         aten.avg_pool2d_backward,
@@ -84,6 +83,7 @@
         aten.select_scatter,
         aten.sgn,
         aten.sigmoid_backward,
+        aten.silu,
         aten.silu_backward,
         aten.slice_backward,
         aten._softmax,
@@ -101,12 +101,6 @@
         aten.unfold_backward,
         aten.upsample_bilinear2d.vec,
         aten.upsample_nearest2d_backward,
-<<<<<<< HEAD
-=======
-        aten.softplus,
-        aten.softplus_backward,
-        aten.silu,
->>>>>>> 8aed9c20
     ]
 )
 
