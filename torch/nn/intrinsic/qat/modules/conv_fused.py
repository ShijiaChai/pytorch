import math
import torch
import torch.nn as nn
import torch.nn.intrinsic as nni
import torch.nn.qat as nnqat
import torch.nn.functional as F
from torch.nn import init
from torch.nn.modules.utils import _single, _pair, _triple
from torch.nn.parameter import Parameter
from typing import TypeVar

_BN_CLASS_MAP = {
    1: nn.BatchNorm1d,
    2: nn.BatchNorm2d,
    3: nn.BatchNorm3d,
}


MOD = TypeVar('MOD', bound=nn.modules.conv._ConvNd)


class _ConvBnNd(nn.modules.conv._ConvNd, nni._FusedModule):

    _version = 2
    _FLOAT_MODULE = MOD

    def __init__(self,
                 # ConvNd args
                 in_channels, out_channels, kernel_size, stride,
                 padding, dilation, transposed, output_padding,
                 groups,
                 bias,
                 padding_mode,
                 # BatchNormNd args
                 # num_features: out_channels
                 eps=1e-05, momentum=0.1,
                 # affine: True
                 # track_running_stats: True
                 # Args for this module
                 freeze_bn=False,
                 qconfig=None,
                 dim=2):
        nn.modules.conv._ConvNd.__init__(self, in_channels, out_channels, kernel_size,
                                         stride, padding, dilation, transposed,
                                         output_padding, groups, False, padding_mode)
        assert qconfig, 'qconfig must be provided for QAT module'
        self.qconfig = qconfig
        self.freeze_bn = freeze_bn if self.training else True
        self.bn = _BN_CLASS_MAP[dim](out_channels, eps, momentum, True, True)
        self.weight_fake_quant = self.qconfig.weight()
        if bias:
            self.bias = Parameter(torch.empty(out_channels))
        else:
            self.register_parameter('bias', None)
        self.reset_bn_parameters()

        # this needs to be called after reset_bn_parameters,
        # as they modify the same state
        if self.training:
            if freeze_bn:
                self.freeze_bn_stats()
            else:
                self.update_bn_stats()
        else:
            self.freeze_bn_stats()

    def reset_running_stats(self):
        self.bn.reset_running_stats()

    def reset_bn_parameters(self):
        self.bn.reset_running_stats()
        init.uniform_(self.bn.weight)
        init.zeros_(self.bn.bias)
        # note: below is actully for conv, not BN
        if self.bias is not None:
            fan_in, _ = init._calculate_fan_in_and_fan_out(self.weight)
            bound = 1 / math.sqrt(fan_in)
            init.uniform_(self.bias, -bound, bound)

    def reset_parameters(self):
        super(_ConvBnNd, self).reset_parameters()

    def update_bn_stats(self):
        self.freeze_bn = False
        self.bn.training = True
        return self

    def freeze_bn_stats(self):
        self.freeze_bn = True
        self.bn.training = False
        return self

    def _forward(self, input):
        assert isinstance(self.bn.running_var, torch.Tensor)
        running_std = torch.sqrt(self.bn.running_var + self.bn.eps)
        scale_factor = self.bn.weight / running_std
        weight_shape = [1] * len(self.weight.shape)
        weight_shape[0] = -1
        bias_shape = [1] * len(self.weight.shape)
        bias_shape[1] = -1
        scaled_weight = self.weight_fake_quant(self.weight * scale_factor.reshape(weight_shape))
        # using zero bias here since the bias for original conv
        # will be added later
        if self.bias is not None:
            zero_bias = torch.zeros_like(self.bias)
        else:
            zero_bias = torch.zeros(self.out_channels, device=scaled_weight.device)
        conv = self._conv_forward(input, scaled_weight, zero_bias)
        conv_orig = conv / scale_factor.reshape(bias_shape)
        if self.bias is not None:
            conv_orig = conv_orig + self.bias.reshape(bias_shape)
        conv = self.bn(conv_orig)
        return conv

    def extra_repr(self):
        # TODO(jerryzh): extend
        return super(_ConvBnNd, self).extra_repr()

    def forward(self, input):
        return self._forward(input)

    def train(self, mode=True):
        """
        Batchnorm's training behavior is using the self.training flag. Prevent
        changing it if BN is frozen. This makes sure that calling `model.train()`
        on a model with a frozen BN will behave properly.
        """
        self.training = mode
        if not self.freeze_bn:
            for module in self.children():
                module.train(mode)
        return self

    # ===== Serialization version history =====
    #
    # Version 1/None
    #   self
    #   |--- weight : Tensor
    #   |--- bias : Tensor
    #   |--- gamma : Tensor
    #   |--- beta : Tensor
    #   |--- running_mean : Tensor
    #   |--- running_var : Tensor
    #   |--- num_batches_tracked : Tensor
    #
    # Version 2
    #   self
    #   |--- weight : Tensor
    #   |--- bias : Tensor
    #   |--- bn : Module
    #        |--- weight : Tensor (moved from v1.self.gamma)
    #        |--- bias : Tensor (moved from v1.self.beta)
    #        |--- running_mean : Tensor (moved from v1.self.running_mean)
    #        |--- running_var : Tensor (moved from v1.self.running_var)
    #        |--- num_batches_tracked : Tensor (moved from v1.self.num_batches_tracked)
    def _load_from_state_dict(self, state_dict, prefix, local_metadata, strict, missing_keys, unexpected_keys, error_msgs):
        version = local_metadata.get('version', None)
        if version is None or version == 1:
            # BN related parameters and buffers were moved into the BN module for v2
            v2_to_v1_names = {
                'bn.weight': 'gamma',
                'bn.bias': 'beta',
                'bn.running_mean': 'running_mean',
                'bn.running_var': 'running_var',
                'bn.num_batches_tracked': 'num_batches_tracked',
            }
            for v2_name, v1_name in v2_to_v1_names.items():
                if prefix + v1_name in state_dict:
                    state_dict[prefix + v2_name] = state_dict[prefix + v1_name]
                    state_dict.pop(prefix + v1_name)
                elif prefix + v2_name in state_dict:
                    # there was a brief period where forward compatibility
                    # for this module was broken (between
                    # https://github.com/pytorch/pytorch/pull/38478
                    # and https://github.com/pytorch/pytorch/pull/38820)
                    # and modules emitted the v2 state_dict format while
                    # specifying that version == 1. This patches the forward
                    # compatibility issue by allowing the v2 style entries to
                    # be used.
                    pass
                elif strict:
                    missing_keys.append(prefix + v2_name)

        super(_ConvBnNd, self)._load_from_state_dict(
            state_dict, prefix, local_metadata, strict, missing_keys, unexpected_keys, error_msgs)

    @classmethod
    def from_float(cls, mod):
        r"""Create a qat module from a float module or qparams_dict

            Args: `mod` a float module, either produced by torch.quantization utilities
            or directly from user
        """
        assert type(mod) == cls._FLOAT_MODULE, 'qat.' + cls.__name__ + '.from_float only works for ' + \
<<<<<<< HEAD
            cls._FLOAT_MODULE.__name__
=======
            cls._FLOAT_MODULE.__name__  # type: ignore[attr-defined]
>>>>>>> e1a7ec3c
        assert hasattr(mod, 'qconfig'), 'Input float module must have qconfig defined'
        assert mod.qconfig, 'Input float module must have a valid qconfig'
        qconfig = mod.qconfig
        conv, bn = mod[0], mod[1]
        qat_convbn = cls(conv.in_channels, conv.out_channels, conv.kernel_size,
                         conv.stride, conv.padding, conv.dilation,
                         conv.groups, conv.bias is not None,
                         conv.padding_mode,
                         bn.eps, bn.momentum,
                         False,
                         qconfig)
        qat_convbn.weight = conv.weight
        qat_convbn.bias = conv.bias
        qat_convbn.bn.weight = bn.weight
        qat_convbn.bn.bias = bn.bias
        qat_convbn.bn.running_mean = bn.running_mean
        qat_convbn.bn.running_var = bn.running_var
        # mypy error: Cannot determine type of 'num_batches_tracked'
        qat_convbn.bn.num_batches_tracked = bn.num_batches_tracked  # type: ignore[has-type]
        return qat_convbn

class ConvBn1d(_ConvBnNd, nn.Conv1d):
    r"""
    A ConvBn1d module is a module fused from Conv1d and BatchNorm1d,
    attached with FakeQuantize modules for weight,
    used in quantization aware training.

    We combined the interface of :class:`torch.nn.Conv1d` and
    :class:`torch.nn.BatchNorm1d`.

    Similar to :class:`torch.nn.Conv1d`, with FakeQuantize modules initialized
    to default.

    Attributes:
        freeze_bn:
        weight_fake_quant: fake quant module for weight

    """
    _FLOAT_MODULE = nni.ConvBn1d

    def __init__(self,
                 # Conv1d args
                 in_channels, out_channels, kernel_size, stride=1,
                 padding=0, dilation=1, groups=1,
                 bias=None,
                 padding_mode='zeros',
                 # BatchNorm1d args
                 # num_features: out_channels
                 eps=1e-05, momentum=0.1,
                 # affine: True
                 # track_running_stats: True
                 # Args for this module
                 freeze_bn=False,
                 qconfig=None):
        kernel_size = _single(kernel_size)
        stride = _single(stride)
        padding = _single(padding)
        dilation = _single(dilation)
        _ConvBnNd.__init__(self, in_channels, out_channels, kernel_size, stride,
                           padding, dilation, False, _single(0), groups, bias, padding_mode,
                           eps, momentum, freeze_bn, qconfig, dim=1)

class ConvBnReLU1d(ConvBn1d):
    r"""
    A ConvBnReLU1d module is a module fused from Conv1d, BatchNorm1d and ReLU,
    attached with FakeQuantize modules for weight,
    used in quantization aware training.

    We combined the interface of :class:`torch.nn.Conv1d` and
    :class:`torch.nn.BatchNorm1d` and :class:`torch.nn.ReLU`.

    Similar to `torch.nn.Conv1d`, with FakeQuantize modules initialized to
    default.

    Attributes:
        weight_fake_quant: fake quant module for weight

    """
    # base class defines _FLOAT_MODULE as "ConvBn1d"
    _FLOAT_MODULE = nni.ConvBnReLU1d  # type: ignore[assignment]

    def __init__(self,
                 # Conv1d args
                 in_channels, out_channels, kernel_size, stride=1,
                 padding=0, dilation=1, groups=1,
                 bias=None,
                 padding_mode='zeros',
                 # BatchNorm1d args
                 # num_features: out_channels
                 eps=1e-05, momentum=0.1,
                 # affine: True
                 # track_running_stats: True
                 # Args for this module
                 freeze_bn=False,
                 qconfig=None):
        super().__init__(in_channels, out_channels, kernel_size, stride,
                         padding, dilation, groups, bias,
                         padding_mode, eps, momentum,
                         freeze_bn,
                         qconfig)

    def forward(self, input):
        return F.relu(ConvBn1d._forward(self, input))

    @classmethod
    def from_float(cls, mod):
        return super(ConvBnReLU1d, cls).from_float(mod)

class ConvBn2d(_ConvBnNd, nn.Conv2d):
    r"""
    A ConvBn2d module is a module fused from Conv2d and BatchNorm2d,
    attached with FakeQuantize modules for weight,
    used in quantization aware training.

    We combined the interface of :class:`torch.nn.Conv2d` and
    :class:`torch.nn.BatchNorm2d`.

    Similar to :class:`torch.nn.Conv2d`, with FakeQuantize modules initialized
    to default.

    Attributes:
        freeze_bn:
        weight_fake_quant: fake quant module for weight

    """
    _FLOAT_MODULE = nni.ConvBn2d

    def __init__(self,
                 # ConvNd args
                 in_channels, out_channels, kernel_size, stride=1,
                 padding=0, dilation=1, groups=1,
                 bias=None,
                 padding_mode='zeros',
                 # BatchNorm2d args
                 # num_features: out_channels
                 eps=1e-05, momentum=0.1,
                 # affine: True
                 # track_running_stats: True
                 # Args for this module
                 freeze_bn=False,
                 qconfig=None):
        kernel_size = _pair(kernel_size)
        stride = _pair(stride)
        padding = _pair(padding)
        dilation = _pair(dilation)
        _ConvBnNd.__init__(self, in_channels, out_channels, kernel_size, stride,
                           padding, dilation, False, _pair(0), groups, bias, padding_mode,
                           eps, momentum, freeze_bn, qconfig, dim=2)

class ConvBnReLU2d(ConvBn2d):
    r"""
    A ConvBnReLU2d module is a module fused from Conv2d, BatchNorm2d and ReLU,
    attached with FakeQuantize modules for weight,
    used in quantization aware training.

    We combined the interface of :class:`torch.nn.Conv2d` and
    :class:`torch.nn.BatchNorm2d` and :class:`torch.nn.ReLU`.

    Similar to `torch.nn.Conv2d`, with FakeQuantize modules initialized to
    default.

    Attributes:
        weight_fake_quant: fake quant module for weight

    """
    # base class defines _FLOAT_MODULE as "ConvBn2d"
    _FLOAT_MODULE = nni.ConvBnReLU2d  # type: ignore[assignment]

    def __init__(self,
                 # Conv2d args
                 in_channels, out_channels, kernel_size, stride=1,
                 padding=0, dilation=1, groups=1,
                 bias=None,
                 padding_mode='zeros',
                 # BatchNorm2d args
                 # num_features: out_channels
                 eps=1e-05, momentum=0.1,
                 # affine: True
                 # track_running_stats: True
                 # Args for this module
                 freeze_bn=False,
                 qconfig=None):
        super(ConvBnReLU2d, self).__init__(in_channels, out_channels, kernel_size, stride,
                                           padding, dilation, groups, bias,
                                           padding_mode, eps, momentum,
                                           freeze_bn,
                                           qconfig)

    def forward(self, input):
        return F.relu(ConvBn2d._forward(self, input))

    @classmethod
    def from_float(cls, mod):
        return super(ConvBnReLU2d, cls).from_float(mod)

class ConvReLU2d(nnqat.Conv2d, nni._FusedModule):
    r"""A ConvReLU2d module is a fused module of Conv2d and ReLU, attached with
    FakeQuantize modules for weight for
    quantization aware training.

    We combined the interface of :class:`~torch.nn.Conv2d` and
    :class:`~torch.nn.BatchNorm2d`.

    Attributes:
        weight_fake_quant: fake quant module for weight

    """
    _FLOAT_MODULE = nni.ConvReLU2d

    def __init__(self, in_channels, out_channels, kernel_size, stride=1,
                 padding=0, dilation=1, groups=1,
                 bias=True, padding_mode='zeros',
                 qconfig=None):
        super(ConvReLU2d, self).__init__(in_channels, out_channels, kernel_size,
                                         stride=stride, padding=padding, dilation=dilation,
                                         groups=groups, bias=bias, padding_mode=padding_mode,
                                         qconfig=qconfig)
        assert qconfig, 'qconfig must be provided for QAT module'
        self.qconfig = qconfig
        self.weight_fake_quant = self.qconfig.weight()

    def forward(self, input):
        return F.relu(
            self._conv_forward(input, self.weight_fake_quant(self.weight), self.bias))

    @classmethod
    def from_float(cls, mod):
        return super(ConvReLU2d, cls).from_float(mod)


class ConvBn3d(_ConvBnNd, nn.Conv3d):
    r"""
    A ConvBn3d module is a module fused from Conv3d and BatchNorm3d,
    attached with FakeQuantize modules for weight,
    used in quantization aware training.

    We combined the interface of :class:`torch.nn.Conv3d` and
    :class:`torch.nn.BatchNorm3d`.

    Similar to :class:`torch.nn.Conv3d`, with FakeQuantize modules initialized
    to default.

    Attributes:
        freeze_bn:
        weight_fake_quant: fake quant module for weight

    """
    _FLOAT_MODULE = nni.ConvBn3d

    def __init__(
        self,
        # ConvNd args
        in_channels,
        out_channels,
        kernel_size,
        stride=1,
        padding=0,
        dilation=1,
        groups=1,
        bias=None,
        padding_mode="zeros",
        # BatchNorm3d args
        # num_features: out_channels
        eps=1e-05,
        momentum=0.1,
        # affine: True
        # track_running_stats: True
        # Args for this module
        freeze_bn=False,
        qconfig=None,
    ):
        kernel_size = _triple(kernel_size)
        stride = _triple(stride)
        padding = _triple(padding)
        dilation = _triple(dilation)
        _ConvBnNd.__init__(
            self,
            in_channels,
            out_channels,
            kernel_size,
            stride,
            padding,
            dilation,
            False,
            _triple(0),
            groups,
            bias,
            padding_mode,
            eps,
            momentum,
            freeze_bn,
            qconfig,
            dim=3,
        )


class ConvBnReLU3d(ConvBn3d):
    r"""
    A ConvBnReLU3d module is a module fused from Conv3d, BatchNorm3d and ReLU,
    attached with FakeQuantize modules for weight,
    used in quantization aware training.

    We combined the interface of :class:`torch.nn.Conv3d` and
    :class:`torch.nn.BatchNorm3d` and :class:`torch.nn.ReLU`.

    Similar to `torch.nn.Conv3d`, with FakeQuantize modules initialized to
    default.

    Attributes:
        weight_fake_quant: fake quant module for weight

    """
    _FLOAT_MODULE = nni.ConvBnReLU3d  # type: ignore[assignment]


    def __init__(
        self,
        # Conv3d args
        in_channels,
        out_channels,
        kernel_size,
        stride=1,
        padding=0,
        dilation=1,
        groups=1,
        bias=None,
        padding_mode="zeros",
        # BatchNorm3d args
        # num_features: out_channels
        eps=1e-05,
        momentum=0.1,
        # affine: True
        # track_running_stats: True
        # Args for this module
        freeze_bn=False,
        qconfig=None,
    ):
        super(ConvBnReLU3d, self).__init__(
            in_channels,
            out_channels,
            kernel_size,
            stride,
            padding,
            dilation,
            groups,
            bias,
            padding_mode,
            eps,
            momentum,
            freeze_bn,
            qconfig,
        )

    def forward(self, input):
        return F.relu(ConvBn3d._forward(self, input))

    @classmethod
    def from_float(cls, mod):
        return super(ConvBnReLU3d, cls).from_float(mod)


class ConvReLU3d(nnqat.Conv3d, nni._FusedModule):
    r"""A ConvReLU3d module is a fused module of Conv3d and ReLU, attached with
    FakeQuantize modules for weight for
    quantization aware training.

    We combined the interface of :class:`~torch.nn.Conv3d` and
    :class:`~torch.nn.BatchNorm3d`.

    Attributes:
        weight_fake_quant: fake quant module for weight

    """
    _FLOAT_MODULE = nni.ConvReLU3d

    def __init__(
        self,
        in_channels,
        out_channels,
        kernel_size,
        stride=1,
        padding=0,
        dilation=1,
        groups=1,
        bias=True,
        padding_mode="zeros",
        qconfig=None,
    ):
        super(ConvReLU3d, self).__init__(
            in_channels,
            out_channels,
            kernel_size,
            stride=stride,
            padding=padding,
            dilation=dilation,
            groups=groups,
            bias=bias,
            padding_mode=padding_mode,
            qconfig=qconfig,
        )
        assert qconfig, "qconfig must be provided for QAT module"
        self.qconfig = qconfig
        self.weight_fake_quant = self.qconfig.weight()

    def forward(self, input):
        return F.relu(
            self._conv_forward(input, self.weight_fake_quant(self.weight), self.bias)
        )

    @classmethod
    def from_float(cls, mod):
        return super(ConvReLU3d, cls).from_float(mod)


def update_bn_stats(mod):
    if type(mod) in set(
        [ConvBnReLU1d, ConvBnReLU2d, ConvBnReLU3d, ConvBn1d, ConvBn2d, ConvBn3d]
    ):
        mod.update_bn_stats()

def freeze_bn_stats(mod):
    if type(mod) in set(
        [ConvBnReLU1d, ConvBnReLU2d, ConvBnReLU3d, ConvBn1d, ConvBn2d, ConvBn3d]
    ):
        mod.freeze_bn_stats()<|MERGE_RESOLUTION|>--- conflicted
+++ resolved
@@ -191,12 +191,10 @@
             Args: `mod` a float module, either produced by torch.quantization utilities
             or directly from user
         """
+        # The ignore is because _FLOAT_MODULE is a TypeVar here where the bound
+        # has no __name__ (code is fine though)
         assert type(mod) == cls._FLOAT_MODULE, 'qat.' + cls.__name__ + '.from_float only works for ' + \
-<<<<<<< HEAD
-            cls._FLOAT_MODULE.__name__
-=======
             cls._FLOAT_MODULE.__name__  # type: ignore[attr-defined]
->>>>>>> e1a7ec3c
         assert hasattr(mod, 'qconfig'), 'Input float module must have qconfig defined'
         assert mod.qconfig, 'Input float module must have a valid qconfig'
         qconfig = mod.qconfig
