#include <ATen/native/vulkan/api/OpProfiler.h>
#include <ATen/native/vulkan/ops/Common.h>
#include <c10/util/irange.h>
#include <torch/library.h>

namespace at {
namespace native {
namespace vulkan {
namespace ops {
namespace {

using namespace api::utils;

namespace {
inline int64_t normalize_dim(int64_t d, int64_t n) {
  return (d % n + n) % n;
}
} // namespace

Tensor cat_batch(const TensorList tensors, vTensor& v_output) {
  TORCH_CHECK(false, "Vulkan cat not implemented for batch dimension!");
}

Tensor cat_feature(const TensorList tensors, vTensor& v_output) {
  api::Context* const context = api::context();

  int64_t ch_size_allprior = 0;
  int64_t ch_interval = 0;
  for (const auto& tensor : tensors) {
    ch_interval += tensor.sizes()[1];
  }

  for (const auto& tensor : tensors) {
    const Tensor self = tensor.is_vulkan() ? tensor : tensor.vulkan();
    const vTensor& v_self = convert(self);

    const struct Block final {
      uvec3 size; // output texture size
      uint32_t fill_0; // dummy
      uvec3 isize; // input texture size
      uint32_t fill_1; // dummy
      uint32_t batch_size; // input tensor's batch size
      uint32_t ch_size; // input tensor's channel size
      uint32_t
          ch_interval; // channel interval (total # of channels for all tensors)
      uint32_t
          ch_size_allprior; // # of channels for tensor 0 to i-1 at ith tensor
    } block{
        v_output.extents(),
        0u,
        v_self.extents(),
        0u,
        safe_downcast<uint32_t>(v_self.sizes()[0]),
        safe_downcast<uint32_t>(v_self.sizes()[1]),
        safe_downcast<uint32_t>(ch_interval),
        safe_downcast<uint32_t>(ch_size_allprior),
    };

    ch_size_allprior += v_self.sizes()[1];

    api::UniformParamsBuffer params(context, block);
    api::PipelineBarrier pipeline_barrier{};

    context->submit_compute_job(
        // shader layout signature
        {
            VK_DESCRIPTOR_TYPE_STORAGE_IMAGE,
            VK_DESCRIPTOR_TYPE_COMBINED_IMAGE_SAMPLER,
            VK_DESCRIPTOR_TYPE_UNIFORM_BUFFER,
        },
        // shader descriptor
        VK_KERNEL(cat_feature),
        // pipeline barrier
        pipeline_barrier,
        // global work group size
        v_self.extents(),
        // local work group size
        adaptive_work_group_size(v_self.extents()),
        // fence handle
        VK_NULL_HANDLE,
        // shader arguments
        v_output.image(
            pipeline_barrier,
            api::PipelineStage::Compute,
            api::MemoryAccessType::READ | api::MemoryAccessType::WRITE),
<<<<<<< HEAD
        v_self.image(
            pipeline_barrier,
            api::PipelineStage::Compute),
=======
        v_self.image(pipeline_barrier, api::PipelineStage::COMPUTE),
>>>>>>> 0b5b1000
        // params buffer
        params.buffer());
  }

  return convert(v_output);
}

Tensor cat_feature_mult4ch(const TensorList tensors, vTensor& v_output) {
  api::Context* const context = api::context();

  int64_t depth_size_allprior = 0;
  int64_t ch_interval = 0;
  for (const auto& tensor : tensors) {
    ch_interval += tensor.sizes()[1];
  }
  const int64_t depth_interval = ch_interval / 4;

  uvec3 src_offset{};
  uvec3 dst_offset{};

  for (const auto& tensor_arg : tensors) {
    const Tensor tensor =
        tensor_arg.is_vulkan() ? tensor_arg : tensor_arg.vulkan();
    const vTensor& v_self = convert(tensor);

    const uint32_t depth_slice = safe_downcast<uint32_t>(tensor.sizes()[1] / 4);

    uvec3 copy_extents{
        v_self.extents().data[0u], v_self.extents().data[1u], depth_slice};

    for (const auto b : c10::irange(tensor.sizes()[0])) {
      src_offset.data[2u] = safe_downcast<uint32_t>(depth_slice * b);
<<<<<<< HEAD
      dst_offset.data[2u] = depth_size_allprior +
                            safe_downcast<uint32_t>(depth_interval * b);

    api::PipelineBarrier pipeline_barrier{};

    context->submit_texture_copy(
        // pipeline barrier
        pipeline_barrier,
        // images
        v_self.image(
            pipeline_barrier,
            api::PipelineStage::Transfer),
        v_output.image(
            pipeline_barrier,
            api::PipelineStage::Transfer,
            api::MemoryAccessType::WRITE),
        // copy details
        copy_extents,
        src_offset,
        dst_offset,
        // fence handle
        VK_NULL_HANDLE);
=======
      dst_offset.data[2u] =
          depth_size_allprior + safe_downcast<uint32_t>(depth_interval * b);

      api::PipelineBarrier pipeline_barrier{};

      context->submit_texture_copy(
          // pipeline barrier
          pipeline_barrier,
          // images
          v_self.image(pipeline_barrier, api::PipelineStage::TRANSFER),
          v_output.image(
              pipeline_barrier,
              api::PipelineStage::TRANSFER,
              api::MemoryAccessType::WRITE),
          // copy details
          copy_extents,
          src_offset,
          dst_offset,
          // fence handle
          VK_NULL_HANDLE);
>>>>>>> 0b5b1000
    }

    depth_size_allprior += depth_slice;
  }

  return convert(v_output);
}

Tensor cat_width(const TensorList tensors, vTensor& v_output) {
  TORCH_CHECK(false, "Vulkan cat not implemented for width dimension!");
}

Tensor cat_height(const TensorList tensors, vTensor& v_output) {
  api::Context* const context = api::context();

  uvec3 src_offset{};
  uvec3 dst_offset{};

  for (const auto& tensor : tensors) {
    const vTensor& v_self = convert(tensor);

    api::PipelineBarrier pipeline_barrier{};

    context->submit_texture_copy(
        // pipeline barrier
        pipeline_barrier,
        // images
<<<<<<< HEAD
        v_self.image(
            pipeline_barrier,
            api::PipelineStage::Transfer),
=======
        v_self.image(pipeline_barrier, api::PipelineStage::TRANSFER),
>>>>>>> 0b5b1000
        v_output.image(
            pipeline_barrier,
            api::PipelineStage::Transfer,
            api::MemoryAccessType::WRITE),
        // copy details
        v_self.extents(),
        src_offset,
        dst_offset,
        // fence handle
        VK_NULL_HANDLE);

    // Increment by height
    dst_offset.data[1u] += v_self.extents().data[1u];
  }

  return convert(v_output);
}

Tensor cat(const at::TensorList tensors, const int64_t dim) {
  TORCH_CHECK(tensors.size() > 0, "Vulkan cat expects at least one tensor");

  at::Tensor tensor = tensors[0];
  int64_t cat_dim_size = 0;
  bool is_mult4ch = true;

  for (const auto& t : tensors) {
    TORCH_INTERNAL_ASSERT(
        t.dim() == 4, "Vulkan cat expects 4 dimensional inputs");

    if (t.sizes()[1] % 4 != 0) {
      is_mult4ch = false;
    }

    for (const auto d : c10::irange(4)) {
      if (d == dim) {
        continue;
      }
      TORCH_INTERNAL_ASSERT(
          t.size(d) == tensor.size(d),
          "Vulkan cat inputs must have matching sizes except concatenated dimension");
    }
    cat_dim_size += t.size(dim);
  }

  auto result_size = tensor.sizes().vec();
  result_size[dim] = cat_dim_size;

  vTensor v_output{api::context(), result_size, tensor.options()};

  if (dim == 3) {
    return cat_width(tensors, v_output);
  }
  if (dim == 2) {
    return cat_height(tensors, v_output);
  } else if (dim == 1) {
    if (is_mult4ch) {
      return cat_feature_mult4ch(tensors, v_output);
    }
    return cat_feature(tensors, v_output);
  }
  return cat_batch(tensors, v_output);
}

#ifdef USE_VULKAN_API

TORCH_LIBRARY_IMPL(aten, Vulkan, m) {
  m.impl(TORCH_SELECTIVE_NAME("aten::cat"), TORCH_FN(cat));
}

#endif /* USE_VULKAN_API */

} // namespace
} // namespace ops
} // namespace vulkan
} // namespace native
} // namespace at<|MERGE_RESOLUTION|>--- conflicted
+++ resolved
@@ -1,4 +1,3 @@
-#include <ATen/native/vulkan/api/OpProfiler.h>
 #include <ATen/native/vulkan/ops/Common.h>
 #include <c10/util/irange.h>
 #include <torch/library.h>
@@ -81,15 +80,9 @@
         // shader arguments
         v_output.image(
             pipeline_barrier,
-            api::PipelineStage::Compute,
+            api::PipelineStage::COMPUTE,
             api::MemoryAccessType::READ | api::MemoryAccessType::WRITE),
-<<<<<<< HEAD
-        v_self.image(
-            pipeline_barrier,
-            api::PipelineStage::Compute),
-=======
         v_self.image(pipeline_barrier, api::PipelineStage::COMPUTE),
->>>>>>> 0b5b1000
         // params buffer
         params.buffer());
   }
@@ -122,30 +115,6 @@
 
     for (const auto b : c10::irange(tensor.sizes()[0])) {
       src_offset.data[2u] = safe_downcast<uint32_t>(depth_slice * b);
-<<<<<<< HEAD
-      dst_offset.data[2u] = depth_size_allprior +
-                            safe_downcast<uint32_t>(depth_interval * b);
-
-    api::PipelineBarrier pipeline_barrier{};
-
-    context->submit_texture_copy(
-        // pipeline barrier
-        pipeline_barrier,
-        // images
-        v_self.image(
-            pipeline_barrier,
-            api::PipelineStage::Transfer),
-        v_output.image(
-            pipeline_barrier,
-            api::PipelineStage::Transfer,
-            api::MemoryAccessType::WRITE),
-        // copy details
-        copy_extents,
-        src_offset,
-        dst_offset,
-        // fence handle
-        VK_NULL_HANDLE);
-=======
       dst_offset.data[2u] =
           depth_size_allprior + safe_downcast<uint32_t>(depth_interval * b);
 
@@ -166,7 +135,6 @@
           dst_offset,
           // fence handle
           VK_NULL_HANDLE);
->>>>>>> 0b5b1000
     }
 
     depth_size_allprior += depth_slice;
@@ -194,16 +162,10 @@
         // pipeline barrier
         pipeline_barrier,
         // images
-<<<<<<< HEAD
-        v_self.image(
-            pipeline_barrier,
-            api::PipelineStage::Transfer),
-=======
         v_self.image(pipeline_barrier, api::PipelineStage::TRANSFER),
->>>>>>> 0b5b1000
         v_output.image(
             pipeline_barrier,
-            api::PipelineStage::Transfer,
+            api::PipelineStage::TRANSFER,
             api::MemoryAccessType::WRITE),
         // copy details
         v_self.extents(),
