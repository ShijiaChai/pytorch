#!/bin/bash

# Required environment variable: $BUILD_ENVIRONMENT
# (This is set by default in the Docker images we build, so you don't
# need to set it yourself.

# shellcheck disable=SC2034
COMPACT_JOB_NAME="${BUILD_ENVIRONMENT}"

# Get fully qualified path using realpath
CUSTOM_TEST_ARTIFACT_BUILD_DIR=$(realpath "${CUSTOM_TEST_ARTIFACT_BUILD_DIR:-${PWD}/../}")

TORCH_INSTALL_DIR=$(python -c "import site; print(site.getsitepackages()[0])")/torch
TORCH_LIB_DIR="$TORCH_INSTALL_DIR"/lib
TORCH_TEST_DIR="$TORCH_INSTALL_DIR"/test

BUILD_DIR="build"
BUILD_RENAMED_DIR="build_renamed"
BUILD_BIN_DIR="$BUILD_DIR"/bin

# shellcheck source=./common.sh
source "$(dirname "${BASH_SOURCE[0]}")/common.sh"

echo "Testing pytorch"

export LANG=C.UTF-8

# Try to pull value from CIRCLE_PULL_REQUEST first then GITHUB_HEAD_REF second
# CIRCLE_PULL_REQUEST comes from CircleCI
# NOTE: file_diff_from_base is currently bugged for GHA due to an issue finding a merge base for ghstack PRs
#       see https://github.com/pytorch/pytorch/issues/60111
IN_PULL_REQUEST=${CIRCLE_PULL_REQUEST:-}

if [[ "$BUILD_ENVIRONMENT" == *-slow-* || $TEST_CONFIG == 'slow' ]]; then
  export PYTORCH_TEST_WITH_SLOW=1
  export PYTORCH_TEST_SKIP_FAST=1
fi

if [[ "$BUILD_ENVIRONMENT" == *old-gradcheck* ]]; then
  export PYTORCH_TEST_WITH_SLOW_GRADCHECK=ON
fi

if [[ "$BUILD_ENVIRONMENT" == *coverage* ]]; then
  export PYTORCH_COLLECT_COVERAGE=1
  export COVERAGE_RCFILE="$PWD/.coveragerc" # coverage config file needed for plug-ins and settings to work
  pip install -e tools/coverage_plugins_package # allows coverage to run with JitPlugin for JIT coverage
fi

if [[ "$BUILD_ENVIRONMENT" == *cuda* ]]; then
  # Used so that only cuda specific versions of tests are generated
  # mainly used so that we're not spending extra cycles testing cpu
  # devices on expensive gpu machines
  export PYTORCH_TESTING_DEVICE_ONLY_FOR="cuda"
fi

if [[ "$BUILD_ENVIRONMENT" == *cuda11* ]]; then
  export BUILD_SPLIT_CUDA=ON
fi

if [[ "$BUILD_ENVIRONMENT" == *noarch* ]]; then
  export PYTORCH_TEST_SKIP_NOARCH=0
else
  export PYTORCH_TEST_SKIP_NOARCH=1
fi

if [[ -n "$IN_PULL_REQUEST" ]] && [[ -z "$CI_MASTER" || "$CI_MASTER" == "false" ]]; then
  # skip expensive checks when on PR and CI_MASTER flag is not set
  export PYTORCH_TEST_SKIP_CUDA_MEM_LEAK_CHECK=1
else
  export PYTORCH_TEST_SKIP_CUDA_MEM_LEAK_CHECK=0
fi

if [[ "$BUILD_ENVIRONMENT" == *rocm* ]]; then
  # Print GPU info
  rocminfo | grep -E 'Name:.*\sgfx|Marketing'
fi

# --user breaks ppc64le builds and these packages are already in ppc64le docker
if [[ "$BUILD_ENVIRONMENT" != *ppc64le* ]] && [[ "$BUILD_ENVIRONMENT" != *-bazel-* ]] ; then
  # JIT C++ extensions require ninja.
  pip_install --user ninja
  # ninja is installed in $HOME/.local/bin, e.g., /var/lib/jenkins/.local/bin for CI user jenkins
  # but this script should be runnable by any user, including root
  export PATH="$HOME/.local/bin:$PATH"
fi

# DANGER WILL ROBINSON.  The LD_PRELOAD here could cause you problems
# if you're not careful.  Check this if you made some changes and the
# ASAN test is not working
if [[ "$BUILD_ENVIRONMENT" == *asan* ]]; then
    # Suppress vptr violations arising from multiple copies of pybind11
    export ASAN_OPTIONS=detect_leaks=0:symbolize=1:strict_init_order=true:detect_odr_violation=0
    export UBSAN_OPTIONS=print_stacktrace=1:suppressions=$PWD/ubsan.supp
    export PYTORCH_TEST_WITH_ASAN=1
    export PYTORCH_TEST_WITH_UBSAN=1
    # TODO: Figure out how to avoid hard-coding these paths
    export ASAN_SYMBOLIZER_PATH=/usr/lib/llvm-5.0/bin/llvm-symbolizer
    export TORCH_USE_RTLD_GLOBAL=1
    # NB: We load libtorch.so with RTLD_GLOBAL for UBSAN, unlike our
    # default behavior.
    #
    # The reason for this is that without RTLD_GLOBAL, if we load multiple
    # libraries that depend on libtorch (as is the case with C++ extensions), we
    # will get multiple copies of libtorch in our address space.  When UBSAN is
    # turned on, it will do a bunch of virtual pointer consistency checks which
    # won't work correctly.  When this happens, you get a violation like:
    #
    #    member call on address XXXXXX which does not point to an object of
    #    type 'std::_Sp_counted_base<__gnu_cxx::_Lock_policy::_S_atomic>'
    #    XXXXXX note: object is of type
    #    'std::_Sp_counted_ptr<torch::nn::LinearImpl*, (__gnu_cxx::_Lock_policy)2>'
    #
    # (NB: the textual types of the objects here are misleading, because
    # they actually line up; it just so happens that there's two copies
    # of the type info floating around in the address space, so they
    # don't pointer compare equal.  See also
    #   https://github.com/google/sanitizers/issues/1175
    #
    # UBSAN is kind of right here: if we relied on RTTI across C++ extension
    # modules they would indeed do the wrong thing;  but in our codebase, we
    # don't use RTTI (because it doesn't work in mobile).  To appease
    # UBSAN, however, it's better if we ensure all the copies agree!
    #
    # By the way, an earlier version of this code attempted to load
    # libtorch_python.so with LD_PRELOAD, which has a similar effect of causing
    # it to be loaded globally.  This isn't really a good idea though, because
    # it depends on a ton of dynamic libraries that most programs aren't gonna
    # have, and it applies to child processes.
    export LD_PRELOAD=/usr/lib/llvm-5.0/lib/clang/5.0.0/lib/linux/libclang_rt.asan-x86_64.so
    # Increase stack size, because ASAN red zones use more stack
    ulimit -s 81920

    (cd test && python -c "import torch; print(torch.__version__, torch.version.git_version)")
    echo "The next three invocations are expected to crash; if they don't that means ASAN/UBSAN is misconfigured"
    (cd test && ! get_exit_code python -c "import torch; torch._C._crash_if_csrc_asan(3)")
    (cd test && ! get_exit_code python -c "import torch; torch._C._crash_if_csrc_ubsan(0)")
    (cd test && ! get_exit_code python -c "import torch; torch._C._crash_if_aten_asan(3)")
fi

if [[ "${BUILD_ENVIRONMENT}" == *-NO_AVX-* || $TEST_CONFIG == 'nogpu_NO_AVX' ]]; then
  export ATEN_CPU_CAPABILITY=default
elif [[ "${BUILD_ENVIRONMENT}" == *-NO_AVX2-* || $TEST_CONFIG == 'nogpu_NO_AVX2' ]]; then
  export ATEN_CPU_CAPABILITY=default
elif [[ "${BUILD_ENVIRONMENT}" == *-NO_AVX512-* || $TEST_CONFIG == 'nogpu_NO_AVX512' ]]; then
  export ATEN_CPU_CAPABILITY=avx2
fi

if [ -n "$IN_PULL_REQUEST" ] && [[ "$BUILD_ENVIRONMENT" != *coverage* ]]; then
  DETERMINE_FROM=$(mktemp)
  file_diff_from_base "$DETERMINE_FROM"
fi

test_python_legacy_jit() {
  time python test/run_test.py --include test_jit_legacy test_jit_fuser_legacy --verbose --determine-from="$DETERMINE_FROM"
  assert_git_not_dirty
}

test_python_shard1() {
  time python test/run_test.py --exclude-jit-executor --shard 1 2 --verbose --determine-from="$DETERMINE_FROM"
  assert_git_not_dirty
}

test_python_shard2() {
  time python test/run_test.py --exclude-jit-executor --shard 2 2 --verbose --determine-from="$DETERMINE_FROM"
  assert_git_not_dirty
}

test_python() {
  time python test/run_test.py --exclude-jit-executor --verbose --determine-from="$DETERMINE_FROM"
  assert_git_not_dirty
}

test_python_gloo_with_tls() {
  source "$(dirname "${BASH_SOURCE[0]}")/run_glootls_test.sh"
  assert_git_not_dirty
}


test_aten() {
  # Test ATen
  # The following test(s) of ATen have already been skipped by caffe2 in rocm environment:
  # scalar_tensor_test, basic, native_test
  if [[ "$BUILD_ENVIRONMENT" != *asan* ]] && [[ "$BUILD_ENVIRONMENT" != *rocm* ]]; then
    echo "Running ATen tests with pytorch lib"
<<<<<<< HEAD
=======

    if [[ -n "$IN_WHEEL_TEST" ]]; then
      echo "Running test with the install folder"
      # Rename the build folder when running test to ensure it
      # is not depended on the folder
      mv "$BUILD_DIR" "$BUILD_RENAMED_DIR"
      TEST_BASE_DIR="$TORCH_TEST_PATH"
    else
      echo "Running test with the build folder"
      TEST_BASE_DIR="$BUILD_BIN_DIR"
    fi
    
>>>>>>> e30d64b3
    # NB: the ATen test binaries don't have RPATH set, so it's necessary to
    # put the dynamic libraries somewhere were the dynamic linker can find them.
    # This is a bit of a hack.
    if [[ "$BUILD_ENVIRONMENT" == *ppc64le* ]]; then
      SUDO=sudo
    fi

<<<<<<< HEAD
    if [[ -n "$IN_WHEEL_TEST" ]]; then
      echo "Running test with the install folder"
      # Rename the build folder when running test to ensure it
      # is not depended on the folder
      mv "$BUILD_DIR" "$BUILD_RENAMED_DIR"
      TEST_BASE_DIR="$TORCH_TEST_PATH"
    else
      echo "Running test with the build folder"
      TEST_BASE_DIR="$BUILD_BIN_DIR"
    fi

    ${SUDO} ln -sf "$TORCH_LIB_PATH"/libc10* "$TEST_BASE_DIR"
    ${SUDO} ln -sf "$TORCH_LIB_PATH"/libcaffe2* "$TEST_BASE_DIR"
    ${SUDO} ln -sf "$TORCH_LIB_PATH"/libmkldnn* "$TEST_BASE_DIR"
    ${SUDO} ln -sf "$TORCH_LIB_PATH"/libnccl* "$TEST_BASE_DIR"
    ${SUDO} ln -sf "$TORCH_LIB_PATH"/libtorch* "$TEST_BASE_DIR"

    ls "$TEST_BASE_DIR"
    aten/tools/run_tests.sh "$TEST_BASE_DIR"

=======
    ${SUDO} ln -sf "$TORCH_LIB_PATH"/libc10* "$TEST_BASE_DIR"
    ${SUDO} ln -sf "$TORCH_LIB_PATH"/libcaffe2* "$TEST_BASE_DIR"
    ${SUDO} ln -sf "$TORCH_LIB_PATH"/libmkldnn* "$TEST_BASE_DIR"
    ${SUDO} ln -sf "$TORCH_LIB_PATH"/libnccl* "$TEST_BASE_DIR"
    ${SUDO} ln -sf "$TORCH_LIB_PATH"/libtorch* "$TEST_BASE_DIR"

    ls "$TEST_BASE_DIR"
    aten/tools/run_tests.sh "$TEST_BASE_DIR"

>>>>>>> e30d64b3
    if [[ -n "$IN_WHEEL_TEST" ]]; then
      # Restore the build folder to avoid any impact on other tests
      mv "$BUILD_RENAMED_DIR" "$BUILD_DIR"
    fi

    assert_git_not_dirty
  fi
}

test_without_numpy() {
  pushd "$(dirname "${BASH_SOURCE[0]}")"
  python -c "import sys;sys.path.insert(0, 'fake_numpy');from unittest import TestCase;import torch;x=torch.randn(3,3);TestCase().assertRaises(RuntimeError, lambda: x.numpy())"
  popd
}

# pytorch extensions require including torch/extension.h which includes all.h
# which includes utils.h which includes Parallel.h.
# So you can call for instance parallel_for() from your extension,
# but the compilation will fail because of Parallel.h has only declarations
# and definitions are conditionally included Parallel.h(see last lines of Parallel.h).
# I tried to solve it #39612 and #39881 by including Config.h into Parallel.h
# But if Pytorch is built with TBB it provides Config.h
# that has AT_PARALLEL_NATIVE_TBB=1(see #3961 or #39881) and it means that if you include
# torch/extension.h which transitively includes Parallel.h
# which transitively includes tbb.h which is not available!
if [[ "${BUILD_ENVIRONMENT}" == *tbb* ]]; then
  sudo mkdir -p /usr/include/tbb
  sudo cp -r "$PWD"/third_party/tbb/include/tbb/* /usr/include/tbb
fi

test_libtorch() {
  if [[ "$BUILD_ENVIRONMENT" != *rocm* ]]; then
    echo "Testing libtorch"

    # Start background download
    python tools/download_mnist.py --quiet -d test/cpp/api/mnist &

    # Make test_reports directory
    # NB: the ending test_libtorch must match the current function name for the current
    # test reporting process (in print_test_stats.py) to function as expected.
    TEST_REPORTS_DIR=test/test-reports/cpp-unittest/test_libtorch
    mkdir -p $TEST_REPORTS_DIR

    # Run JIT cpp tests
    python test/cpp/jit/tests_setup.py setup
    if [[ "$BUILD_ENVIRONMENT" == *cuda* ]]; then
      build/bin/test_jit  --gtest_output=xml:$TEST_REPORTS_DIR/test_jit.xml
    else
      build/bin/test_jit  --gtest_filter='-*CUDA' --gtest_output=xml:$TEST_REPORTS_DIR/test_jit.xml
    fi
    python test/cpp/jit/tests_setup.py shutdown
    # Wait for background download to finish
    wait
    OMP_NUM_THREADS=2 TORCH_CPP_TEST_MNIST_PATH="test/cpp/api/mnist" build/bin/test_api --gtest_output=xml:$TEST_REPORTS_DIR/test_api.xml
    build/bin/test_tensorexpr --gtest_output=xml:$TEST_REPORTS_DIR/test_tensorexpr.xml
    build/bin/test_mobile_nnc --gtest_output=xml:$TEST_REPORTS_DIR/test_mobile_nnc.xml
    assert_git_not_dirty
  fi
}

test_vulkan() {
  if [[ "$BUILD_ENVIRONMENT" == *vulkan-linux* ]]; then
    export VK_ICD_FILENAMES=/var/lib/jenkins/swiftshader/build/Linux/vk_swiftshader_icd.json
    # NB: the ending test_vulkan must match the current function name for the current
    # test reporting process (in print_test_stats.py) to function as expected.
    TEST_REPORTS_DIR=test/test-reports/cpp-vulkan/test_vulkan
    mkdir -p $TEST_REPORTS_DIR
    build/bin/vulkan_test --gtest_output=xml:$TEST_REPORTS_DIR/vulkan_test.xml
  fi
}

test_distributed() {
  if [[ "$BUILD_ENVIRONMENT" == *cuda* ]]; then
    echo "Testing distributed C++ tests"
    # NB: the ending test_distributed must match the current function name for the current
    # test reporting process (in print_test_stats.py) to function as expected.
    TEST_REPORTS_DIR=test/test-reports/cpp-distributed/test_distributed
    mkdir -p $TEST_REPORTS_DIR
    build/bin/FileStoreTest --gtest_output=xml:$TEST_REPORTS_DIR/FileStoreTest.xml
    build/bin/HashStoreTest --gtest_output=xml:$TEST_REPORTS_DIR/HashStoreTest.xml
    build/bin/TCPStoreTest --gtest_output=xml:$TEST_REPORTS_DIR/TCPStoreTest.xml

    MPIEXEC=$(command -v mpiexec)
    # TODO: this is disabled on GitHub Actions until this issue is resolved
    # https://github.com/pytorch/pytorch/issues/60756
    if [[ -n "$MPIEXEC" ]] && [[ -z "$GITHUB_ACTIONS" ]]; then
      MPICMD="${MPIEXEC} -np 2 build/bin/ProcessGroupMPITest"
      eval "$MPICMD"
    fi
    build/bin/ProcessGroupGlooTest --gtest_output=xml:$TEST_REPORTS_DIR/ProcessGroupGlooTest.xml
    build/bin/ProcessGroupNCCLTest --gtest_output=xml:$TEST_REPORTS_DIR/ProcessGroupNCCLTest.xml
    build/bin/ProcessGroupNCCLErrorsTest --gtest_output=xml:$TEST_REPORTS_DIR/ProcessGroupNCCLErrorsTest.xml
  fi
}

test_rpc() {
  if [[ "$BUILD_ENVIRONMENT" != *rocm* ]]; then
    echo "Testing RPC C++ tests"
    # NB: the ending test_rpc must match the current function name for the current
    # test reporting process (in print_test_stats.py) to function as expected.
    TEST_REPORTS_DIR=test/test-reports/cpp-rpc/test_rpc
    mkdir -p $TEST_REPORTS_DIR
    build/bin/test_cpp_rpc --gtest_output=xml:$TEST_REPORTS_DIR/test_cpp_rpc.xml
  fi
}

test_custom_backend() {
  if [[ "$BUILD_ENVIRONMENT" != *rocm* ]] && [[ "$BUILD_ENVIRONMENT" != *asan* ]] ; then
    echo "Testing custom backends"
    CUSTOM_BACKEND_BUILD="${CUSTOM_TEST_ARTIFACT_BUILD_DIR}/custom-backend-build"
    pushd test/custom_backend
    cp -a "$CUSTOM_BACKEND_BUILD" build
    # Run tests Python-side and export a lowered module.
    python test_custom_backend.py -v
    python backend.py --export-module-to=model.pt
    # Run tests C++-side and load the exported lowered module.
    build/test_custom_backend ./model.pt
    rm -f ./model.pt
    popd
    assert_git_not_dirty
  fi
}

test_custom_script_ops() {
  if [[ "$BUILD_ENVIRONMENT" != *rocm* ]] && [[ "$BUILD_ENVIRONMENT" != *asan* ]] ; then
    echo "Testing custom script operators"
    CUSTOM_OP_BUILD="${CUSTOM_TEST_ARTIFACT_BUILD_DIR}/custom-op-build"
    pushd test/custom_operator
    cp -a "$CUSTOM_OP_BUILD" build
    # Run tests Python-side and export a script module.
    python test_custom_ops.py -v
    python model.py --export-script-module=model.pt
    # Run tests C++-side and load the exported script module.
    build/test_custom_ops ./model.pt
    popd
    assert_git_not_dirty
  fi
}

test_jit_hooks() {
  if [[ "$BUILD_ENVIRONMENT" != *rocm* ]] && [[ "$BUILD_ENVIRONMENT" != *asan* ]] ; then
    echo "Testing jit hooks in cpp"
    HOOK_BUILD="${CUSTOM_TEST_ARTIFACT_BUILD_DIR}/jit-hook-build"
    pushd test/jit_hooks
    cp -a "$HOOK_BUILD" build
    # Run tests Python-side and export the script modules with hooks
    python model.py --export-script-module=model
    # Run tests C++-side and load the exported script modules
    build/test_jit_hooks ./model
    popd
    assert_git_not_dirty
  fi
}

test_torch_function_benchmark() {
  echo "Testing __torch_function__ benchmarks"
  pushd benchmarks/overrides_benchmark
  python bench.py -n 1 -m 2
  python pyspybench.py Tensor -n 1
  python pyspybench.py SubTensor -n 1
  python pyspybench.py WithTorchFunction -n 1
  python pyspybench.py SubWithTorchFunction -n 1
  popd
  assert_git_not_dirty
}

test_xla() {
  # shellcheck disable=SC1091
  source "./xla/.circleci/common.sh"
  run_torch_xla_tests "$(pwd)" "$(pwd)/xla"
  assert_git_not_dirty
}

# Do NOT run this test before any other tests, like test_python_shard1, etc.
# Because this function uninstalls the torch built from branch, and install
# nightly version.
test_backward_compatibility() {
  set -x
  pushd test/backward_compatibility
  python -m venv venv
  # shellcheck disable=SC1091
  . venv/bin/activate
  pip_install --pre torch -f https://download.pytorch.org/whl/nightly/cpu/torch_nightly.html
  pip show torch
  python dump_all_function_schemas.py --filename nightly_schemas.txt
  deactivate
  rm -r venv
  pip show torch
  python check_backward_compatibility.py --existing-schemas nightly_schemas.txt
  popd
  set +x
  assert_git_not_dirty
}

test_bazel() {
  set -e

  get_bazel

  tools/bazel test --test_timeout=480 --test_output=all --test_tag_filters=-gpu-required --test_filter=-*CUDA :all_tests
}

test_benchmarks() {
  if [[ "$BUILD_ENVIRONMENT" == *cuda* && "$BUILD_ENVIRONMENT" != *nogpu* && $TEST_CONFIG != *nogpu* ]]; then
    pip_install --user "pytest-benchmark==3.2.3"
    pip_install --user "requests"
    BENCHMARK_DATA="benchmarks/.data"
    mkdir -p ${BENCHMARK_DATA}
    pytest benchmarks/fastrnns/test_bench.py --benchmark-sort=Name --benchmark-json=${BENCHMARK_DATA}/fastrnns_default.json --fuser=default --executor=default
    pytest benchmarks/fastrnns/test_bench.py --benchmark-sort=Name --benchmark-json=${BENCHMARK_DATA}/fastrnns_legacy_old.json --fuser=old --executor=legacy
    pytest benchmarks/fastrnns/test_bench.py --benchmark-sort=Name --benchmark-json=${BENCHMARK_DATA}/fastrnns_profiling_te.json --fuser=te --executor=profiling
    # TODO: Enable these for GHA once we have credentials for forked pull requests
    if [[ -z "${GITHUB_ACTIONS}" ]]; then
      python benchmarks/upload_scribe.py --pytest_bench_json ${BENCHMARK_DATA}/fastrnns_default.json
      python benchmarks/upload_scribe.py --pytest_bench_json ${BENCHMARK_DATA}/fastrnns_legacy_old.json
      python benchmarks/upload_scribe.py --pytest_bench_json ${BENCHMARK_DATA}/fastrnns_profiling_te.json
    fi
    assert_git_not_dirty
  fi
}

test_cpp_extensions() {
  # This is to test whether cpp extension build is compatible with current env. No need to test both ninja and no-ninja build
  time python test/run_test.py --include test_cpp_extensions_aot_ninja --verbose --determine-from="$DETERMINE_FROM"
  assert_git_not_dirty
}

test_vec256() {
  # This is to test vec256 instructions DEFAULT/AVX/AVX2 (platform dependent, some platforms might not support AVX/AVX2)
  if [[ "$BUILD_ENVIRONMENT" != *asan* ]] && [[ "$BUILD_ENVIRONMENT" != *rocm* ]]; then
    echo "Testing vec256 instructions"
    mkdir -p test/test-reports/vec256
    pushd build/bin
    vec256_tests=$(find . -maxdepth 1 -executable -name 'vec256_test*')
    for vec256_exec in $vec256_tests
    do
      $vec256_exec --gtest_output=xml:test/test-reports/vec256/"$vec256_exec".xml
    done
    popd
    assert_git_not_dirty
  fi
}

test_torch_deploy() {
  python torch/csrc/deploy/example/generate_examples.py
  build/bin/test_deploy
  assert_git_not_dirty
}

if ! [[ "${BUILD_ENVIRONMENT}" == *libtorch* || "${BUILD_ENVIRONMENT}" == *-bazel-* ]]; then
  (cd test && python -c "import torch; print(torch.__config__.show())")
  (cd test && python -c "import torch; print(torch.__config__.parallel_info())")
fi

if [[ "${BUILD_ENVIRONMENT}" == *backward* ]]; then
  test_backward_compatibility
  # Do NOT add tests after bc check tests, see its comment.
elif [[ "${BUILD_ENVIRONMENT}" == *xla* || "${JOB_BASE_NAME}" == *xla* ]]; then
  install_torchvision
  test_xla
elif [[ "${BUILD_ENVIRONMENT}" == *jit_legacy-test || "${JOB_BASE_NAME}" == *jit_legacy-test || $TEST_CONFIG == 'jit_legacy' ]]; then
  test_python_legacy_jit
elif [[ "${BUILD_ENVIRONMENT}" == *libtorch* ]]; then
  # TODO: run some C++ tests
  echo "no-op at the moment"
elif [[ "${BUILD_ENVIRONMENT}" == *-test1 || "${JOB_BASE_NAME}" == *-test1 || "${SHARD_NUMBER}" == 1 ]]; then
  if [[ "${BUILD_ENVIRONMENT}" == pytorch-linux-xenial-cuda11.1-cudnn8-py3-gcc7-test1 ]]; then
    test_torch_deploy
  fi
  test_without_numpy
  install_torchvision
  test_python_shard1
  test_aten
elif [[ "${BUILD_ENVIRONMENT}" == *-test2 || "${JOB_BASE_NAME}" == *-test2 || "${SHARD_NUMBER}" == 2 ]]; then
  install_torchvision
  test_python_shard2
  test_libtorch
  test_custom_script_ops
  test_custom_backend
  test_torch_function_benchmark
elif [[ "${BUILD_ENVIRONMENT}" == *vulkan-linux* ]]; then
  test_vulkan
elif [[ "${BUILD_ENVIRONMENT}" == *-bazel-* ]]; then
  test_bazel
else
  install_torchvision
  install_monkeytype
  test_python
  test_aten
  test_vec256
  test_libtorch
  test_custom_script_ops
  test_custom_backend
  test_torch_function_benchmark
  test_distributed
  test_benchmarks
  test_rpc
  if [[ "${BUILD_ENVIRONMENT}" == pytorch-linux-xenial-py3.6-gcc7-test || "${BUILD_ENVIRONMENT}" == pytorch-linux-xenial-py3.6-gcc5.4-test ]]; then
    test_python_gloo_with_tls
  fi
fi

if [[ "$BUILD_ENVIRONMENT" == *coverage* ]]; then
  pushd test
  echo "Generating XML coverage report"
  time python -mcoverage xml
  popd
  pushd build
  echo "Generating lcov coverage report for C++ sources"
  time lcov --capture --directory . --output-file coverage.info
  popd
fi<|MERGE_RESOLUTION|>--- conflicted
+++ resolved
@@ -12,6 +12,7 @@
 
 TORCH_INSTALL_DIR=$(python -c "import site; print(site.getsitepackages()[0])")/torch
 TORCH_LIB_DIR="$TORCH_INSTALL_DIR"/lib
+TORCH_BIN_DIR="$TORCH_INSTALL_DIR"/bin
 TORCH_TEST_DIR="$TORCH_INSTALL_DIR"/test
 
 BUILD_DIR="build"
@@ -73,6 +74,7 @@
 if [[ "$BUILD_ENVIRONMENT" == *rocm* ]]; then
   # Print GPU info
   rocminfo | grep -E 'Name:.*\sgfx|Marketing'
+  
 fi
 
 # --user breaks ppc64le builds and these packages are already in ppc64le docker
@@ -82,6 +84,10 @@
   # ninja is installed in $HOME/.local/bin, e.g., /var/lib/jenkins/.local/bin for CI user jenkins
   # but this script should be runnable by any user, including root
   export PATH="$HOME/.local/bin:$PATH"
+fi
+
+if [[ "$BUILD_ENVIRONMENT" == *ppc64le* ]]; then
+  SUDO=sudo
 fi
 
 # DANGER WILL ROBINSON.  The LD_PRELOAD here could cause you problems
@@ -182,8 +188,6 @@
   # scalar_tensor_test, basic, native_test
   if [[ "$BUILD_ENVIRONMENT" != *asan* ]] && [[ "$BUILD_ENVIRONMENT" != *rocm* ]]; then
     echo "Running ATen tests with pytorch lib"
-<<<<<<< HEAD
-=======
 
     if [[ -n "$IN_WHEEL_TEST" ]]; then
       echo "Running test with the install folder"
@@ -195,27 +199,10 @@
       echo "Running test with the build folder"
       TEST_BASE_DIR="$BUILD_BIN_DIR"
     fi
-    
->>>>>>> e30d64b3
+
     # NB: the ATen test binaries don't have RPATH set, so it's necessary to
     # put the dynamic libraries somewhere were the dynamic linker can find them.
     # This is a bit of a hack.
-    if [[ "$BUILD_ENVIRONMENT" == *ppc64le* ]]; then
-      SUDO=sudo
-    fi
-
-<<<<<<< HEAD
-    if [[ -n "$IN_WHEEL_TEST" ]]; then
-      echo "Running test with the install folder"
-      # Rename the build folder when running test to ensure it
-      # is not depended on the folder
-      mv "$BUILD_DIR" "$BUILD_RENAMED_DIR"
-      TEST_BASE_DIR="$TORCH_TEST_PATH"
-    else
-      echo "Running test with the build folder"
-      TEST_BASE_DIR="$BUILD_BIN_DIR"
-    fi
-
     ${SUDO} ln -sf "$TORCH_LIB_PATH"/libc10* "$TEST_BASE_DIR"
     ${SUDO} ln -sf "$TORCH_LIB_PATH"/libcaffe2* "$TEST_BASE_DIR"
     ${SUDO} ln -sf "$TORCH_LIB_PATH"/libmkldnn* "$TEST_BASE_DIR"
@@ -225,17 +212,6 @@
     ls "$TEST_BASE_DIR"
     aten/tools/run_tests.sh "$TEST_BASE_DIR"
 
-=======
-    ${SUDO} ln -sf "$TORCH_LIB_PATH"/libc10* "$TEST_BASE_DIR"
-    ${SUDO} ln -sf "$TORCH_LIB_PATH"/libcaffe2* "$TEST_BASE_DIR"
-    ${SUDO} ln -sf "$TORCH_LIB_PATH"/libmkldnn* "$TEST_BASE_DIR"
-    ${SUDO} ln -sf "$TORCH_LIB_PATH"/libnccl* "$TEST_BASE_DIR"
-    ${SUDO} ln -sf "$TORCH_LIB_PATH"/libtorch* "$TEST_BASE_DIR"
-
-    ls "$TEST_BASE_DIR"
-    aten/tools/run_tests.sh "$TEST_BASE_DIR"
-
->>>>>>> e30d64b3
     if [[ -n "$IN_WHEEL_TEST" ]]; then
       # Restore the build folder to avoid any impact on other tests
       mv "$BUILD_RENAMED_DIR" "$BUILD_DIR"
@@ -268,7 +244,21 @@
 
 test_libtorch() {
   if [[ "$BUILD_ENVIRONMENT" != *rocm* ]]; then
-    echo "Testing libtorch"
+    if [[ -n "$IN_WHEEL_TEST" ]]; then
+      echo "Testing libtorch with the install folder"
+      # Rename the build folder when running test to ensure it
+      # is not depended on the folder
+      mv "$BUILD_DIR" "$BUILD_RENAMED_DIR"
+      TEST_BASE_DIR="$TORCH_BIN_PATH"
+      ${SUDO} ln -sf "$TORCH_LIB_PATH"/libjitbackend_test.so "$TEST_BASE_DIR"
+      ${SUDO} ln -sf "$TORCH_LIB_PATH"/libtorch_cpu.so "$TEST_BASE_DIR"
+      ${SUDO} ln -sf "$TORCH_LIB_PATH"/libtorch.so "$TEST_BASE_DIR"
+      ${SUDO} ln -sf "$TORCH_LIB_PATH"/libc10.so "$TEST_BASE_DIR"
+      ${SUDO} ln -sf "$TORCH_LIB_PATH"/libbackend_with_compiler.so "$TEST_BASE_DIR"
+    else
+      echo "Testing libtorch with the build folder"
+      TEST_BASE_DIR="$BUILD_BIN_DIR"
+    fi
 
     # Start background download
     python tools/download_mnist.py --quiet -d test/cpp/api/mnist &
@@ -282,17 +272,22 @@
     # Run JIT cpp tests
     python test/cpp/jit/tests_setup.py setup
     if [[ "$BUILD_ENVIRONMENT" == *cuda* ]]; then
-      build/bin/test_jit  --gtest_output=xml:$TEST_REPORTS_DIR/test_jit.xml
+      "$TEST_BASE_DIR"/test_jit  --gtest_output=xml:$TEST_REPORTS_DIR/test_jit.xml
     else
-      build/bin/test_jit  --gtest_filter='-*CUDA' --gtest_output=xml:$TEST_REPORTS_DIR/test_jit.xml
+      "$TEST_BASE_DIR"/test_jit  --gtest_filter='-*CUDA' --gtest_output=xml:$TEST_REPORTS_DIR/test_jit.xml
     fi
     python test/cpp/jit/tests_setup.py shutdown
     # Wait for background download to finish
     wait
-    OMP_NUM_THREADS=2 TORCH_CPP_TEST_MNIST_PATH="test/cpp/api/mnist" build/bin/test_api --gtest_output=xml:$TEST_REPORTS_DIR/test_api.xml
-    build/bin/test_tensorexpr --gtest_output=xml:$TEST_REPORTS_DIR/test_tensorexpr.xml
-    build/bin/test_mobile_nnc --gtest_output=xml:$TEST_REPORTS_DIR/test_mobile_nnc.xml
-    assert_git_not_dirty
+    OMP_NUM_THREADS=2 TORCH_CPP_TEST_MNIST_PATH="test/cpp/api/mnist" "$TEST_BASE_DIR"/test_api --gtest_output=xml:$TEST_REPORTS_DIR/test_api.xml
+    "$TEST_BASE_DIR"/test_tensorexpr --gtest_output=xml:$TEST_REPORTS_DIR/test_tensorexpr.xml
+    "$TEST_BASE_DIR"/test_mobile_nnc --gtest_output=xml:$TEST_REPORTS_DIR/test_mobile_nnc.xml
+    assert_git_not_dirty
+
+    if [[ -n "$IN_WHEEL_TEST" ]]; then
+      # Restore the build folder to avoid any impact on other tests
+      mv "$BUILD_RENAMED_DIR" "$BUILD_DIR"
+    fi
   fi
 }
 
